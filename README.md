--- conflicted
+++ resolved
@@ -614,14 +614,13 @@
     format = "{{properties}} properties {{backlinks}} backlinks {{words}} words {{chars}} chars",
   },
 
-<<<<<<< HEAD
   -- Experimental feature, disabled by default.
   cache = {
     enabled = false,
     path = "./.cache.json",
     show_tags = false -- will show tags after a note name and after aliases.
-  }
-=======
+  },
+
   ---@class obsidian.config.FooterOpts
   ---
   ---@field enabled? boolean
@@ -634,7 +633,6 @@
     hl_group = "Comment",
     separator = string.rep("-", 80),
   },
->>>>>>> d4185a14
 }
 ```
 
