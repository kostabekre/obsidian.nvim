local abc = require "obsidian.abc"
local log = require "obsidian.log"
local api = require "obsidian.api"
local strings = require "plenary.strings"
local Note = require "obsidian.note"
local Path = require "obsidian.path"

---@class obsidian.Picker : obsidian.ABC
---
---@field calling_bufnr integer
local Picker = abc.new_class()

<<<<<<< HEAD
---@param client obsidian.Client
---@return obsidian.Picker
Picker.new = function(client)
=======
Picker.new = function()
>>>>>>> d22a3b59
  local self = Picker.init()
  self.calling_bufnr = vim.api.nvim_get_current_buf()
  return self
end

-------------------------------------------------------------------
--- Abstract methods that need to be implemented by subclasses. ---
-------------------------------------------------------------------

---@class obsidian.PickerMappingOpts
---
---@field desc string
---@field callback fun(...)
---@field fallback_to_query boolean|?
---@field keep_open boolean|?
---@field allow_multiple boolean|?

---@alias obsidian.PickerMappingTable table<string, obsidian.PickerMappingOpts>

---@class obsidian.PickerFindOpts
---
---@field prompt_title string|?
---@field dir string|obsidian.Path|?
---@field callback fun(path: string)|?
---@field no_default_mappings boolean|?
---@field query_mappings obsidian.PickerMappingTable|?
---@field selection_mappings obsidian.PickerMappingTable|?
---@field use_cache boolean|?

--- Find files in a directory.
---
---@param opts obsidian.PickerFindOpts|? Options.
---
--- Options:
---  `prompt_title`: Title for the prompt window.
---  `dir`: Directory to search in.
---  `callback`: Callback to run with the selected entry.
---  `no_default_mappings`: Don't apply picker's default mappings.
---  `query_mappings`: Mappings that run with the query prompt.
---  `selection_mappings`: Mappings that run with the current selection.
---
---@diagnostic disable-next-line: unused-local
Picker.find_files = function(self, opts)
  error "not implemented"
end

---@class obsidian.PickerGrepOpts
---
---@field prompt_title string|?
---@field dir string|obsidian.Path|?
---@field query string|?
---@field callback fun(path: string)|?
---@field no_default_mappings boolean|?
---@field query_mappings obsidian.PickerMappingTable
---@field selection_mappings obsidian.PickerMappingTable

--- Grep for a string.
---
---@param opts obsidian.PickerGrepOpts|? Options.
---
--- Options:
---  `prompt_title`: Title for the prompt window.
---  `dir`: Directory to search in.
---  `query`: Initial query to grep for.
---  `callback`: Callback to run with the selected path.
---  `no_default_mappings`: Don't apply picker's default mappings.
---  `query_mappings`: Mappings that run with the query prompt.
---  `selection_mappings`: Mappings that run with the current selection.
---
---@diagnostic disable-next-line: unused-local
Picker.grep = function(self, opts)
  error "not implemented"
end

---@class obsidian.PickerEntry
---
---@field value any
---@field ordinal string|?
---@field display string|?
---@field filename string|?
---@field valid boolean|?
---@field lnum integer|?
---@field col integer|?
---@field icon string|?
---@field icon_hl string|?

---@class obsidian.PickerPickOpts
---
---@field prompt_title string|?
---@field callback fun(value: any, ...: any)|?
---@field allow_multiple boolean|?
---@field query_mappings obsidian.PickerMappingTable|?
---@field selection_mappings obsidian.PickerMappingTable|?

--- Pick from a list of items.
---
---@param values string[]|obsidian.PickerEntry[] Items to pick from.
---@param opts obsidian.PickerPickOpts|? Options.
---
--- Options:
---  `prompt_title`: Title for the prompt window.
---  `callback`: Callback to run with the selected item(s).
---  `allow_multiple`: Allow multiple selections to pass to the callback.
---  `query_mappings`: Mappings that run with the query prompt.
---  `selection_mappings`: Mappings that run with the current selection.
---
---@diagnostic disable-next-line: unused-local
Picker.pick = function(self, values, opts)
  error "not implemented"
end

------------------------------------------------------------------
--- Concrete methods with a default implementation subclasses. ---
------------------------------------------------------------------

--- Find notes by filename.
---
---@param opts { prompt_title: string|?, callback: fun(path: string)|?, no_default_mappings: boolean|?, use_cache :boolean|? }|? Options.
---
--- Options:
---  `prompt_title`: Title for the prompt window.
---  `callback`: Callback to run with the selected note path.
---  `no_default_mappings`: Don't apply picker's default mappings.
Picker.find_notes = function(self, opts)
  self.calling_bufnr = vim.api.nvim_get_current_buf()

  opts = opts or {}

  local query_mappings
  local selection_mappings
  if not opts.no_default_mappings then
    query_mappings = self:_note_query_mappings()
    selection_mappings = self:_note_selection_mappings()
  end

  return self:find_files {
    prompt_title = opts.prompt_title or "Notes",
    dir = Obsidian.dir,
    callback = opts.callback,
    no_default_mappings = opts.no_default_mappings,
    query_mappings = query_mappings,
    selection_mappings = selection_mappings,
    use_cache = opts.use_cache,
  }
end

--- Find templates by filename.
---
---@param opts { prompt_title: string|?, callback: fun(path: string) }|? Options.
---
--- Options:
---  `callback`: Callback to run with the selected template path.
Picker.find_templates = function(self, opts)
  self.calling_bufnr = vim.api.nvim_get_current_buf()

  opts = opts or {}

  local templates_dir = api.templates_dir()

  if templates_dir == nil then
    log.err "Templates folder is not defined or does not exist"
    return
  end

  return self:find_files {
    prompt_title = opts.prompt_title or "Templates",
    callback = opts.callback,
    dir = templates_dir,
    no_default_mappings = true,
  }
end

--- Grep search in notes.
---
---@param opts { prompt_title: string|?, query: string|?, callback: fun(path: string)|?, no_default_mappings: boolean|? }|? Options.
---
--- Options:
---  `prompt_title`: Title for the prompt window.
---  `query`: Initial query to grep for.
---  `callback`: Callback to run with the selected path.
---  `no_default_mappings`: Don't apply picker's default mappings.
Picker.grep_notes = function(self, opts)
  self.calling_bufnr = vim.api.nvim_get_current_buf()

  opts = opts or {}

  local query_mappings
  local selection_mappings
  if not opts.no_default_mappings then
    query_mappings = self:_note_query_mappings()
    selection_mappings = self:_note_selection_mappings()
  end

  self:grep {
    prompt_title = opts.prompt_title or "Grep notes",
    dir = Obsidian.dir,
    query = opts.query,
    callback = opts.callback,
    no_default_mappings = opts.no_default_mappings,
    query_mappings = query_mappings,
    selection_mappings = selection_mappings,
  }
end

--- Open picker with a list of notes.
---
---@param notes obsidian.Note[]
---@param opts { prompt_title: string|?, callback: fun(note: obsidian.Note, ...: obsidian.Note), allow_multiple: boolean|?, no_default_mappings: boolean|? }|? Options.
---
--- Options:
---  `prompt_title`: Title for the prompt window.
---  `callback`: Callback to run with the selected note(s).
---  `allow_multiple`: Allow multiple selections to pass to the callback.
---  `no_default_mappings`: Don't apply picker's default mappings.
Picker.pick_note = function(self, notes, opts)
  self.calling_bufnr = vim.api.nvim_get_current_buf()

  opts = opts or {}

  local query_mappings
  local selection_mappings
  if not opts.no_default_mappings then
    query_mappings = self:_note_query_mappings()
    selection_mappings = self:_note_selection_mappings()
  end

  -- Launch picker with results.
  ---@type obsidian.PickerEntry[]
  local entries = {}
  for _, note in ipairs(notes) do
    assert(note.path)
    local rel_path = assert(note.path:vault_relative_path { strict = true })
    local display_name = note:display_name()
    entries[#entries + 1] = {
      value = note,
      display = display_name,
      ordinal = rel_path .. " " .. display_name,
      filename = tostring(note.path),
    }
  end

  self:pick(entries, {
    prompt_title = opts.prompt_title or "Notes",
    callback = opts.callback,
    allow_multiple = opts.allow_multiple,
    no_default_mappings = opts.no_default_mappings,
    query_mappings = query_mappings,
    selection_mappings = selection_mappings,
  })
end

--- Open picker with a list of tags.
---
---@param tags string[]
---@param opts { prompt_title: string|?, callback: fun(tag: string, ...: string), allow_multiple: boolean|?, no_default_mappings: boolean|? }|? Options.
---
--- Options:
---  `prompt_title`: Title for the prompt window.
---  `callback`: Callback to run with the selected tag(s).
---  `allow_multiple`: Allow multiple selections to pass to the callback.
---  `no_default_mappings`: Don't apply picker's default mappings.
Picker.pick_tag = function(self, tags, opts)
  self.calling_bufnr = vim.api.nvim_get_current_buf()

  opts = opts or {}

  local selection_mappings
  if not opts.no_default_mappings then
    selection_mappings = self:_tag_selection_mappings()
  end

  self:pick(tags, {
    prompt_title = opts.prompt_title or "Tags",
    callback = opts.callback,
    allow_multiple = opts.allow_multiple,
    no_default_mappings = opts.no_default_mappings,
    selection_mappings = selection_mappings,
  })
end

--------------------------------
--- Concrete helper methods. ---
--------------------------------

---@param key string|?
---@return boolean
local function key_is_set(key)
  if key ~= nil and string.len(key) > 0 then
    return true
  else
    return false
  end
end

--- Get query mappings to use for `find_notes()` or `grep_notes()`.
---@return obsidian.PickerMappingTable
Picker._note_query_mappings = function(self)
  ---@type obsidian.PickerMappingTable
  local mappings = {}

  if Obsidian.opts.picker.note_mappings and key_is_set(Obsidian.opts.picker.note_mappings.new) then
    mappings[Obsidian.opts.picker.note_mappings.new] = {
      desc = "new",
      callback = function(query)
        ---@diagnostic disable-next-line: missing-fields
        require "obsidian.commands.new"(require("obsidian").get_client(), { args = query })
      end,
    }
  end

  return mappings
end

--- Get selection mappings to use for `find_notes()` or `grep_notes()`.
---@return obsidian.PickerMappingTable
Picker._note_selection_mappings = function(self)
  ---@type obsidian.PickerMappingTable
  local mappings = {}

  if Obsidian.opts.picker.note_mappings and key_is_set(Obsidian.opts.picker.note_mappings.insert_link) then
    mappings[Obsidian.opts.picker.note_mappings.insert_link] = {
      desc = "insert link",
      callback = function(note_or_path)
        ---@type obsidian.Note
        local note
        if Note.is_note_obj(note_or_path) then
          note = note_or_path
        else
          note = Note.from_file(note_or_path)
        end
        local link = api.format_link(note, {})
        vim.api.nvim_put({ link }, "", false, true)
        require("obsidian.ui").update(0)
      end,
    }
  end

  return mappings
end

--- Get selection mappings to use for `pick_tag()`.
---@return obsidian.PickerMappingTable
Picker._tag_selection_mappings = function(self)
  ---@type obsidian.PickerMappingTable
  local mappings = {}

  if Obsidian.opts.picker.tag_mappings then
    if key_is_set(Obsidian.opts.picker.tag_mappings.tag_note) then
      mappings[Obsidian.opts.picker.tag_mappings.tag_note] = {
        desc = "tag note",
        callback = function(...)
          local tags = { ... }

          local note = api.current_note(self.calling_bufnr)
          if not note then
            log.warn("'%s' is not a note in your workspace", vim.api.nvim_buf_get_name(self.calling_bufnr))
            return
          end

          -- Add the tag and save the new frontmatter to the buffer.
          local tags_added = {}
          local tags_not_added = {}
          for _, tag in ipairs(tags) do
            if note:add_tag(tag) then
              table.insert(tags_added, tag)
            else
              table.insert(tags_not_added, tag)
            end
          end

          if #tags_added > 0 then
            if require("obsidian").get_client():update_frontmatter(note, self.calling_bufnr) then
              log.info("Added tags %s to frontmatter", tags_added)
            else
              log.warn "Frontmatter unchanged"
            end
          end

          if #tags_not_added > 0 then
            log.warn("Note already has tags %s", tags_not_added)
          end
        end,
        fallback_to_query = true,
        keep_open = true,
        allow_multiple = true,
      }
    end

    if key_is_set(Obsidian.opts.picker.tag_mappings.insert_tag) then
      mappings[Obsidian.opts.picker.tag_mappings.insert_tag] = {
        desc = "insert tag",
        callback = function(tag)
          vim.api.nvim_put({ "#" .. tag }, "", false, true)
        end,
        fallback_to_query = true,
      }
    end
  end

  return mappings
end

---@param opts { prompt_title: string, query_mappings: obsidian.PickerMappingTable|?, selection_mappings: obsidian.PickerMappingTable|? }|?
---@return string
---@diagnostic disable-next-line: unused-local
Picker._build_prompt = function(self, opts)
  opts = opts or {}

  ---@type string
  local prompt = opts.prompt_title or "Find"
  if string.len(prompt) > 50 then
    prompt = string.sub(prompt, 1, 50) .. "…"
  end

  prompt = prompt .. " | <CR> confirm"

  if opts.query_mappings then
    local keys = vim.tbl_keys(opts.query_mappings)
    table.sort(keys)
    for _, key in ipairs(keys) do
      local mapping = opts.query_mappings[key]
      prompt = prompt .. " | " .. key .. " " .. mapping.desc
    end
  end

  if opts.selection_mappings then
    local keys = vim.tbl_keys(opts.selection_mappings)
    table.sort(keys)
    for _, key in ipairs(keys) do
      local mapping = opts.selection_mappings[key]
      prompt = prompt .. " | " .. key .. " " .. mapping.desc
    end
  end

  return prompt
end

---@param entry obsidian.PickerEntry
---
---@return string, { [1]: { [1]: integer, [2]: integer }, [2]: string }[]
---@diagnostic disable-next-line: unused-local
Picker._make_display = function(self, entry)
  ---@type string
  local display = ""
  ---@type { [1]: { [1]: integer, [2]: integer }, [2]: string }[]
  local highlights = {}

  if entry.filename ~= nil then
    local icon, icon_hl
    if entry.icon then
      icon = entry.icon
      icon_hl = entry.icon_hl
    else
      icon, icon_hl = api.get_icon(entry.filename)
    end

    if icon ~= nil then
      display = display .. icon .. " "
      if icon_hl ~= nil then
        highlights[#highlights + 1] = { { 0, strings.strdisplaywidth(icon) }, icon_hl }
      end
    end

    display = display .. Path.new(entry.filename):vault_relative_path { strict = true }

    if entry.lnum ~= nil then
      display = display .. ":" .. entry.lnum

      if entry.col ~= nil then
        display = display .. ":" .. entry.col
      end
    end

    if entry.display ~= nil then
      display = display .. ":" .. entry.display
    end
  elseif entry.display ~= nil then
    if entry.icon ~= nil then
      display = entry.icon .. " "
    end
    display = display .. entry.display
  else
    if entry.icon ~= nil then
      display = entry.icon .. " "
    end
    display = display .. tostring(entry.value)
  end

  return assert(display), highlights
end

---@return string[]
Picker._build_find_cmd = function(self)
  local search = require "obsidian.search"
  local search_opts = { sort_by = Obsidian.opts.sort_by, sort_reversed = Obsidian.opts.sort_reversed }
  return search.build_find_cmd(".", nil, search_opts)
end

Picker._build_grep_cmd = function(self)
  local search = require "obsidian.search"
  local search_opts = {
    sort_by = Obsidian.opts.sort_by,
    sort_reversed = Obsidian.opts.sort_reversed,
    smart_case = true,
    fixed_strings = true,
  }
  return search.build_grep_cmd(search_opts)
end

return Picker<|MERGE_RESOLUTION|>--- conflicted
+++ resolved
@@ -10,13 +10,7 @@
 ---@field calling_bufnr integer
 local Picker = abc.new_class()
 
-<<<<<<< HEAD
----@param client obsidian.Client
----@return obsidian.Picker
-Picker.new = function(client)
-=======
 Picker.new = function()
->>>>>>> d22a3b59
   local self = Picker.init()
   self.calling_bufnr = vim.api.nvim_get_current_buf()
   return self
