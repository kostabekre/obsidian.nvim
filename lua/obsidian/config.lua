local log = require "obsidian.log"
local util = require "obsidian.util"

local config = {}

---@class obsidian.config.ClientOpts
---@field dir string|?
---@field workspaces obsidian.workspace.WorkspaceSpec[]|?
---@field log_level integer
---@field notes_subdir string|?
---@field templates obsidian.config.TemplateOpts
---@field new_notes_location obsidian.config.NewNotesLocation
---@field note_id_func (fun(title: string|?): string)|?
---@field note_path_func (fun(spec: { id: string, dir: obsidian.Path, title: string|? }): string|obsidian.Path)|?
---@field wiki_link_func (fun(opts: {path: string, label: string, id: string|?}): string)
---@field markdown_link_func (fun(opts: {path: string, label: string, id: string|?}): string)
---@field preferred_link_style obsidian.config.LinkStyle
---@field follow_url_func fun(url: string)|?
---@field follow_img_func fun(img: string)|?
---@field note_frontmatter_func (fun(note: obsidian.Note): table)|?
---@field disable_frontmatter (fun(fname: string?): boolean)|boolean|?
---@field backlinks obsidian.config.BacklinkOpts
---@field completion obsidian.config.CompletionOpts
---@field mappings obsidian.config.MappingOpts
---@field picker obsidian.config.PickerOpts
---@field daily_notes obsidian.config.DailyNotesOpts
---@field sort_by obsidian.config.SortBy|?
---@field sort_reversed boolean|?
---@field search_max_lines integer
---@field open_notes_in obsidian.config.OpenStrategy
---@field ui obsidian.config.UIOpts | table<string, any>
---@field attachments obsidian.config.AttachmentsOpts
---@field callbacks obsidian.config.CallbackConfig
---@field legacy_commands boolean
---@field statusline obsidian.config.StatuslineOpts
<<<<<<< HEAD
---@field cache obsidian.config.CacheOpts
=======
---@field open obsidian.config.OpenOpts

>>>>>>> e01166d1
config.ClientOpts = {}

--- Get defaults.
---
---@return obsidian.config.ClientOpts
config.ClientOpts.default = function()
  return {
    dir = nil,
    workspaces = {},
    log_level = vim.log.levels.INFO,
    notes_subdir = nil,
    new_notes_location = config.NewNotesLocation.current_dir,
    templates = config.TemplateOpts.default(),
    note_id_func = nil,
    wiki_link_func = util.wiki_link_id_prefix,
    markdown_link_func = util.markdown_link,
    preferred_link_style = config.LinkStyle.wiki,
    follow_url_func = vim.ui.open,
    follow_img_func = vim.ui.open,
    note_frontmatter_func = nil,
    disable_frontmatter = false,
    backlinks = config.BacklinkOpts.default(),
    completion = config.CompletionOpts.default(),
    mappings = config.MappingOpts.default(),
    picker = config.PickerOpts.default(),
    daily_notes = config.DailyNotesOpts.default(),
    sort_by = "modified",
    sort_reversed = true,
    search_max_lines = 1000,
    open_notes_in = "current",
    ui = config.UIOpts.default(),
    attachments = config.AttachmentsOpts.default(),
    callbacks = config.CallbackConfig.default(),
    cache = config.CacheOpts.default(),
    legacy_commands = true,
    ---@class obsidian.config.StatuslineOpts
    ---@field format? string
    ---@field enabled? boolean
    statusline = {
      format = "{{backlinks}} backlinks  {{properties}} properties  {{words}} words  {{chars}} chars",
      enabled = true,
    },
    ---@class obsidian.config.OpenOpts
    ---@field use_advanced_uri boolean opens the file with current line number
    ---@field func fun(uri: string) default to vim.ui.open
    open = {
      use_advanced_uri = false,
      func = vim.ui.open,
    },
  }
end

local tbl_override = function(defaults, overrides)
  local out = vim.tbl_extend("force", defaults, overrides)
  for k, v in pairs(out) do
    if v == vim.NIL then
      out[k] = nil
    end
  end
  return out
end

local function deprecate(name, alternative, version)
  vim.deprecate(name, alternative, version, "obsidian.nvim", false)
end

--- Normalize options.
---
---@param opts table<string, any>
---@param defaults obsidian.config.ClientOpts|?
---
---@return obsidian.config.ClientOpts
config.ClientOpts.normalize = function(opts, defaults)
  if not defaults then
    defaults = config.ClientOpts.default()
  end

  -------------------------------------------------------------------------------------
  -- Rename old fields for backwards compatibility and warn about deprecated fields. --
  -------------------------------------------------------------------------------------

  if opts.ui and opts.ui.tick then
    opts.ui.update_debounce = opts.ui.tick
    opts.ui.tick = nil
  end

  if not opts.picker then
    opts.picker = {}
    if opts.finder then
      opts.picker.name = opts.finder
      opts.finder = nil
    end
    if opts.finder_mappings then
      opts.picker.note_mappings = opts.finder_mappings
      opts.finder_mappings = nil
    end
    if opts.picker.mappings and not opts.picker.note_mappings then
      opts.picker.note_mappings = opts.picker.mappings
      opts.picker.mappings = nil
    end
  end

  if opts.wiki_link_func == nil and opts.completion ~= nil then
    local warn = false

    if opts.completion.prepend_note_id then
      opts.wiki_link_func = util.wiki_link_id_prefix
      opts.completion.prepend_note_id = nil
      warn = true
    elseif opts.completion.prepend_note_path then
      opts.wiki_link_func = util.wiki_link_path_prefix
      opts.completion.prepend_note_path = nil
      warn = true
    elseif opts.completion.use_path_only then
      opts.wiki_link_func = util.wiki_link_path_only
      opts.completion.use_path_only = nil
      warn = true
    end

    if warn then
      log.warn_once(
        "The config options 'completion.prepend_note_id', 'completion.prepend_note_path', and 'completion.use_path_only' "
          .. "are deprecated. Please use 'wiki_link_func' instead.\n"
          .. "See https://github.com/epwalsh/obsidian.nvim/pull/406"
      )
    end
  end

  if opts.wiki_link_func == "prepend_note_id" then
    opts.wiki_link_func = util.wiki_link_id_prefix
  elseif opts.wiki_link_func == "prepend_note_path" then
    opts.wiki_link_func = util.wiki_link_path_prefix
  elseif opts.wiki_link_func == "use_path_only" then
    opts.wiki_link_func = util.wiki_link_path_only
  elseif opts.wiki_link_func == "use_alias_only" then
    opts.wiki_link_func = util.wiki_link_alias_only
  elseif type(opts.wiki_link_func) == "string" then
    error(string.format("invalid option '%s' for 'wiki_link_func'", opts.wiki_link_func))
  end

  if opts.completion ~= nil and opts.completion.preferred_link_style ~= nil then
    opts.preferred_link_style = opts.completion.preferred_link_style
    opts.completion.preferred_link_style = nil
    log.warn_once(
      "The config option 'completion.preferred_link_style' is deprecated, please use the top-level "
        .. "'preferred_link_style' instead."
    )
  end

  if opts.completion ~= nil and opts.completion.new_notes_location ~= nil then
    opts.new_notes_location = opts.completion.new_notes_location
    opts.completion.new_notes_location = nil
    log.warn_once(
      "The config option 'completion.new_notes_location' is deprecated, please use the top-level "
        .. "'new_notes_location' instead."
    )
  end

  if opts.detect_cwd ~= nil then
    opts.detect_cwd = nil
    log.warn_once(
      "The 'detect_cwd' field is deprecated and no longer has any affect.\n"
        .. "See https://github.com/epwalsh/obsidian.nvim/pull/366 for more details."
    )
  end

  if opts.open_app_foreground ~= nil then
    opts.open_app_foreground = nil
    log.warn_once [[The config option 'open_app_foreground' is deprecated, please use the `func` field in `open` module:

```lua
{
  open = {
    func = function(uri)
      vim.ui.open(uri, { cmd = { "open", "-a", "/Applications/Obsidian.app" } })
    end
  }
}
```]]
  end

  if opts.use_advanced_uri ~= nil then
    opts.use_advanced_uri = nil
    log.warn_once [[The config option 'use_advanced_uri' is deprecated, please use in `open` module instead]]
  end

  if opts.overwrite_mappings ~= nil then
    log.warn_once "The 'overwrite_mappings' config option is deprecated and no longer has any affect."
    opts.overwrite_mappings = nil
  end

  if opts.tags ~= nil then
    log.warn_once "The 'tags' config option is deprecated and no longer has any affect."
    opts.tags = nil
  end

  if opts.ui and opts.ui.checkboxes then
    -- Add a default 'order' for backwards compat.
    for i, char in ipairs { " ", "x" } do
      if opts.ui.checkboxes[char] and not opts.ui.checkboxes[char].order then
        opts.ui.checkboxes[char].order = i
      end
    end
  end

  if opts.templates and opts.templates.subdir then
    opts.templates.folder = opts.templates.subdir
    opts.templates.subdir = nil
  end

  if opts.image_name_func then
    if opts.attachments == nil then
      opts.attachments = {}
    end
    opts.attachments.img_name_func = opts.image_name_func
    opts.image_name_func = nil
  end

  if opts.legacy_commands then
    deprecate("legacy_commands", [[move from commands like `ObsidianBacklinks` to `Obsidian backlinks`]], "4.0")
    opts.tags = nil
  end

  --------------------------
  -- Merge with defaults. --
  --------------------------

  ---@type obsidian.config.ClientOpts
  opts = tbl_override(defaults, opts)

  opts.backlinks = tbl_override(defaults.backlinks, opts.backlinks)
  opts.completion = tbl_override(defaults.completion, opts.completion)
  opts.mappings = opts.mappings and opts.mappings or defaults.mappings
  opts.picker = tbl_override(defaults.picker, opts.picker)
  opts.daily_notes = tbl_override(defaults.daily_notes, opts.daily_notes)
  opts.templates = tbl_override(defaults.templates, opts.templates)
  opts.ui = tbl_override(defaults.ui, opts.ui)
  opts.attachments = tbl_override(defaults.attachments, opts.attachments)
  opts.statusline = tbl_override(defaults.statusline, opts.statusline)

  ---------------
  -- Validate. --
  ---------------

  if opts.sort_by ~= nil and not vim.tbl_contains(vim.tbl_values(config.SortBy), opts.sort_by) then
    error("Invalid 'sort_by' option '" .. opts.sort_by .. "' in obsidian.nvim config.")
  end

  if not util.tbl_is_array(opts.workspaces) then
    error "Invalid obsidian.nvim config, the 'config.workspaces' should be an array/list."
  end

  -- Convert dir to workspace format.
  if opts.dir ~= nil then
    table.insert(opts.workspaces, 1, { path = opts.dir })
  end

  opts.cache = tbl_override(defaults.cache, opts.cache)

  return opts
end

---@enum obsidian.config.OpenStrategy
config.OpenStrategy = {
  current = "current",
  vsplit = "vsplit",
  hsplit = "hsplit",
}

---@enum obsidian.config.SortBy
config.SortBy = {
  path = "path",
  modified = "modified",
  accessed = "accessed",
  created = "created",
}

---@enum obsidian.config.NewNotesLocation
config.NewNotesLocation = {
  current_dir = "current_dir",
  notes_subdir = "notes_subdir",
}

---@enum obsidian.config.LinkStyle
config.LinkStyle = {
  wiki = "wiki",
  markdown = "markdown",
}

---@class obsidian.config.BacklinkOpts
---@field parse_headers boolean
config.BacklinkOpts = {}

--- Get defaults.
---@return obsidian.config.BacklinkOpts
config.BacklinkOpts.default = function()
  return {
    parse_headers = true,
  }
end

---@class obsidian.config.CompletionOpts
---
---@field nvim_cmp boolean
---@field blink boolean
---@field min_chars integer
---@field match_case boolean
config.CompletionOpts = {}

--- Get defaults.
---
---@return obsidian.config.CompletionOpts
config.CompletionOpts.default = function()
  local has_nvim_cmp, _ = pcall(require, "cmp")
  return {
    nvim_cmp = has_nvim_cmp,
    min_chars = 2,
    match_case = true,
  }
end

---@class obsidian.config.MappingOpts
config.MappingOpts = {}

---Get defaults.
---@return obsidian.config.MappingOpts
config.MappingOpts.default = function()
  local mappings = require "obsidian.mappings"

  return {
    ["gf"] = mappings.gf_passthrough(),
    ["<leader>ch"] = mappings.toggle_checkbox(),
    ["<cr>"] = mappings.smart_action(),
  }
end

---@class obsidian.config.PickerNoteMappingOpts
---
---@field new string|?
---@field insert_link string|?
config.PickerNoteMappingOpts = {}

---Get defaults.
---@return obsidian.config.PickerNoteMappingOpts
config.PickerNoteMappingOpts.default = function()
  return {
    new = "<C-x>",
    insert_link = "<C-l>",
  }
end

---@class obsidian.config.PickerTagMappingOpts
---
---@field tag_note string|?
---@field insert_tag string|?
config.PickerTagMappingOpts = {}

---@return obsidian.config.PickerTagMappingOpts
config.PickerTagMappingOpts.default = function()
  return {
    tag_note = "<C-x>",
    insert_tag = "<C-l>",
  }
end

---@enum obsidian.config.Picker
config.Picker = {
  telescope = "telescope.nvim",
  fzf_lua = "fzf-lua",
  mini = "mini.pick",
  snacks = "snacks.pick",
}

---@class obsidian.config.PickerOpts
---
---@field name obsidian.config.Picker|?
---@field note_mappings obsidian.config.PickerNoteMappingOpts
---@field tag_mappings obsidian.config.PickerTagMappingOpts
config.PickerOpts = {}

--- Get the defaults.
---
---@return obsidian.config.PickerOpts
config.PickerOpts.default = function()
  return {
    name = nil,
    note_mappings = config.PickerNoteMappingOpts.default(),
    tag_mappings = config.PickerTagMappingOpts.default(),
  }
end

---@class obsidian.config.DailyNotesOpts
---
---@field folder string|?
---@field date_format string|?
---@field alias_format string|?
---@field template string|?
---@field default_tags string[]|?
---@field workdays_only boolean
config.DailyNotesOpts = {}

--- Get defaults.
---
---@return obsidian.config.DailyNotesOpts
config.DailyNotesOpts.default = function()
  return {
    folder = nil,
    date_format = nil,
    alias_format = nil,
    default_tags = { "daily-notes" },
    workdays_only = true,
  }
end

---@class obsidian.config.TemplateOpts
---
---@field folder string|obsidian.Path|?
---@field date_format string|?
---@field time_format string|?
---@field substitutions table<string, function|string>|?
config.TemplateOpts = {}

--- Get defaults.
---
---@return obsidian.config.TemplateOpts
config.TemplateOpts.default = function()
  return {
    folder = nil,
    date_format = nil,
    time_format = nil,
    substitutions = {},
  }
end

---@class obsidian.config.UIOpts
---
---@field enable boolean
---@field ignore_conceal_warn boolean
---@field update_debounce integer
---@field max_file_length integer|?
---@field checkboxes table<string, obsidian.config.CheckboxSpec>
---@field bullets obsidian.config.UICharSpec|?
---@field external_link_icon obsidian.config.UICharSpec
---@field reference_text obsidian.config.UIStyleSpec
---@field highlight_text obsidian.config.UIStyleSpec
---@field tags obsidian.config.UIStyleSpec
---@field block_ids obsidian.config.UIStyleSpec
---@field hl_groups table<string, table>
config.UIOpts = {}

---@class obsidian.config.UICharSpec
---
---@field char string
---@field hl_group string

---@class obsidian.config.CheckboxSpec : obsidian.config.UICharSpec
---
---@field char string
---@field hl_group string
---@field order integer

---@class obsidian.config.UIStyleSpec
---
---@field hl_group string

---@return obsidian.config.UIOpts
config.UIOpts.default = function()
  return {
    enable = true,
    ignore_conceal_warn = false,
    update_debounce = 200,
    max_file_length = 5000,
    checkboxes = {
      [" "] = { order = 1, char = "󰄱", hl_group = "ObsidianTodo" },
      ["~"] = { order = 2, char = "󰰱", hl_group = "ObsidianTilde" },
      ["!"] = { order = 3, char = "", hl_group = "ObsidianImportant" },
      [">"] = { order = 4, char = "", hl_group = "ObsidianRightArrow" },
      ["x"] = { order = 5, char = "", hl_group = "ObsidianDone" },
    },
    bullets = { char = "•", hl_group = "ObsidianBullet" },
    external_link_icon = { char = "", hl_group = "ObsidianExtLinkIcon" },
    reference_text = { hl_group = "ObsidianRefText" },
    highlight_text = { hl_group = "ObsidianHighlightText" },
    tags = { hl_group = "ObsidianTag" },
    block_ids = { hl_group = "ObsidianBlockID" },
    hl_groups = {
      ObsidianTodo = { bold = true, fg = "#f78c6c" },
      ObsidianDone = { bold = true, fg = "#89ddff" },
      ObsidianRightArrow = { bold = true, fg = "#f78c6c" },
      ObsidianTilde = { bold = true, fg = "#ff5370" },
      ObsidianImportant = { bold = true, fg = "#d73128" },
      ObsidianBullet = { bold = true, fg = "#89ddff" },
      ObsidianRefText = { underline = true, fg = "#c792ea" },
      ObsidianExtLinkIcon = { fg = "#c792ea" },
      ObsidianTag = { italic = true, fg = "#89ddff" },
      ObsidianBlockID = { italic = true, fg = "#89ddff" },
      ObsidianHighlightText = { bg = "#75662e" },
    },
  }
end

---@class obsidian.config.AttachmentsOpts
---
---@field img_folder string Default folder to save images to, relative to the vault root.
---@field img_name_func (fun(): string)|?
---@field img_text_func fun(client: obsidian.Client, path: obsidian.Path): string
---@field confirm_img_paste boolean Whether to confirm the paste or not. Defaults to true.
config.AttachmentsOpts = {}

---@return obsidian.config.AttachmentsOpts
config.AttachmentsOpts.default = function()
  return {
    img_folder = "assets/imgs",
    img_text_func = function(client, path)
      path = client:vault_relative_path(path) or path
      return string.format("![%s](%s)", path.name, util.urlencode(tostring(path)))
    end,
    img_name_func = function()
      return string.format("Pasted image %s", os.date "%Y%m%d%H%M%S")
    end,
    confirm_img_paste = true,
  }
end

---@class obsidian.config.CallbackConfig
---
---@field post_setup fun(client: obsidian.Client)|? Runs right after the `obsidian.Client` is initialized.
---@field enter_note fun(client: obsidian.Client, note: obsidian.Note)|? Runs when entering a note buffer.
---@field leave_note fun(client: obsidian.Client, note: obsidian.Note)|? Runs when leaving a note buffer.
---@field pre_write_note fun(client: obsidian.Client, note: obsidian.Note)|? Runs right before writing a note buffer.
---@field post_set_workspace fun(client: obsidian.Client, workspace: obsidian.Workspace)|? Runs anytime the workspace is set/changed.
config.CallbackConfig = {}

---@return obsidian.config.CallbackConfig
config.CallbackConfig.default = function()
  return {}
end

---@class obsidian.config.CacheOpts
---
---@field enable boolean|? Use cache when searching for notes
---@field cache_path string The file where the cache will be saved
config.CacheOpts = {}

---@return obsidian.config.CacheOpts
config.CacheOpts.default = function()
  return {
    enable = false,
    cache_path = "./.cache.json",
  }
end

return config<|MERGE_RESOLUTION|>--- conflicted
+++ resolved
@@ -33,12 +33,9 @@
 ---@field callbacks obsidian.config.CallbackConfig
 ---@field legacy_commands boolean
 ---@field statusline obsidian.config.StatuslineOpts
-<<<<<<< HEAD
 ---@field cache obsidian.config.CacheOpts
-=======
 ---@field open obsidian.config.OpenOpts
 
->>>>>>> e01166d1
 config.ClientOpts = {}
 
 --- Get defaults.
@@ -161,8 +158,8 @@
     if warn then
       log.warn_once(
         "The config options 'completion.prepend_note_id', 'completion.prepend_note_path', and 'completion.use_path_only' "
-          .. "are deprecated. Please use 'wiki_link_func' instead.\n"
-          .. "See https://github.com/epwalsh/obsidian.nvim/pull/406"
+        .. "are deprecated. Please use 'wiki_link_func' instead.\n"
+        .. "See https://github.com/epwalsh/obsidian.nvim/pull/406"
       )
     end
   end
@@ -184,7 +181,7 @@
     opts.completion.preferred_link_style = nil
     log.warn_once(
       "The config option 'completion.preferred_link_style' is deprecated, please use the top-level "
-        .. "'preferred_link_style' instead."
+      .. "'preferred_link_style' instead."
     )
   end
 
@@ -193,7 +190,7 @@
     opts.completion.new_notes_location = nil
     log.warn_once(
       "The config option 'completion.new_notes_location' is deprecated, please use the top-level "
-        .. "'new_notes_location' instead."
+      .. "'new_notes_location' instead."
     )
   end
 
@@ -201,7 +198,7 @@
     opts.detect_cwd = nil
     log.warn_once(
       "The 'detect_cwd' field is deprecated and no longer has any affect.\n"
-        .. "See https://github.com/epwalsh/obsidian.nvim/pull/366 for more details."
+      .. "See https://github.com/epwalsh/obsidian.nvim/pull/366 for more details."
     )
   end
 
