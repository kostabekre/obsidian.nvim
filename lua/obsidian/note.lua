local Path = require "obsidian.path"
local abc = require "obsidian.abc"
local yaml = require "obsidian.yaml"
local log = require "obsidian.log"
local util = require "obsidian.util"
local search = require "obsidian.search"
local iter = vim.iter
local enumerate = util.enumerate
local compat = require "obsidian.compat"
local api = require "obsidian.api"
local config = require "obsidian.config"

local SKIP_UPDATING_FRONTMATTER = { "README.md", "CONTRIBUTING.md", "CHANGELOG.md" }

local DEFAULT_MAX_LINES = 500

local CODE_BLOCK_PATTERN = "^%s*```[%w_-]*$"

--- @class obsidian.note.NoteCreationOpts
--- @field notes_subdir string
--- @field note_id_func fun()
--- @field new_notes_location string

--- @class obsidian.note.NoteOpts
--- @field title string|? The note's title
--- @field id string|? An ID to assign the note. If not specified one will be generated.
--- @field dir string|obsidian.Path|? An optional directory to place the note in. Relative paths will be interpreted
--- relative to the workspace / vault root. If the directory doesn't exist it will
--- be created, regardless of the value of the `should_write` option.
--- @field aliases string[]|? Aliases for the note
--- @field tags string[]|?  Tags for this note
--- @field should_write boolean|? Don't write the note to disk
--- @field template string|? The name of the template

---@class obsidian.note.NoteSaveOpts
--- Specify a path to save to. Defaults to `self.path`.
---@field path? string|obsidian.Path
--- Whether to insert/update frontmatter. Defaults to `true`.
---@field insert_frontmatter? boolean
--- Override the frontmatter. Defaults to the result of `self:frontmatter()`.
---@field frontmatter? table
--- A function to update the contents of the note. This takes a list of lines representing the text to be written
--- excluding frontmatter, and returns the lines that will actually be written (again excluding frontmatter).
---@field update_content? fun(lines: string[]): string[]
--- Whether to call |checktime| on open buffers pointing to the written note. Defaults to true.
--- When enabled, Neovim will warn the user if changes would be lost and/or reload the updated file.
--- See `:help checktime` to learn more.
---@field check_buffers? boolean

---@class obsidian.note.NoteWriteOpts
--- Specify a path to save to. Defaults to `self.path`.
---@field path? string|obsidian.Path
--- The name of a template to use if the note file doesn't already exist.
---@field template? string
--- A function to update the contents of the note. This takes a list of lines representing the text to be written
--- excluding frontmatter, and returns the lines that will actually be written (again excluding frontmatter).
---@field update_content? fun(lines: string[]): string[]
--- Whether to call |checktime| on open buffers pointing to the written note. Defaults to true.
--- When enabled, Neovim will warn the user if changes would be lost and/or reload each buffer's content.
--- See `:help checktime` to learn more.
---@field check_buffers? boolean

---@class obsidian.note.HeaderAnchor
---
---@field anchor string
---@field header string
---@field level integer
---@field line integer
---@field parent obsidian.note.HeaderAnchor|?

---@class obsidian.note.Block
---
---@field id string
---@field line integer
---@field block string

--- A class that represents a note within a vault.
---
---@toc_entry obsidian.Note
---
---@class obsidian.Note : obsidian.ABC
---
---@field id string
---@field aliases string[]
---@field title string|?
---@field tags string[]
---@field path obsidian.Path|?
---@field metadata table|?
---@field has_frontmatter boolean|?
---@field frontmatter_end_line integer|?
---@field contents string[]|?
---@field anchor_links table<string, obsidian.note.HeaderAnchor>|?
---@field blocks table<string, obsidian.note.Block>?
---@field alt_alias string|?
---@field bufnr integer|?
local Note = abc.new_class {
  __tostring = function(self)
    return string.format("Note('%s')", self.id)
  end,
}

Note.is_note_obj = function(note)
  if getmetatable(note) == Note.mt then
    return true
  else
    return false
  end
end

--- Generate a unique ID for a new note. This respects the user's `note_id_func` if configured,
--- otherwise falls back to generated a Zettelkasten style ID.
---
--- @param title? string
--- @param path? obsidian.Path
--- @param id_func (fun(title: string|?, path: obsidian.Path|?): string)
---@return string
local function generate_id(title, path, id_func)
  local new_id = id_func(title, path)
  if new_id == nil or string.len(new_id) == 0 then
    error(string.format("Your 'note_id_func' must return a non-empty string, got '%s'!", tostring(new_id)))
  end
  -- Remote '.md' suffix if it's there (we add that later).
  new_id = new_id:gsub("%.md$", "", 1)
  return new_id
end

--- Generate the file path for a new note given its ID, parent directory, and title.
--- This respects the user's `note_path_func` if configured, otherwise essentially falls back to
--- `note_opts.dir / (note_opts.id .. ".md")`.
---
--- @param title string|? The title for the note
--- @param id string The note ID
--- @param dir obsidian.Path The note path
---@return obsidian.Path
---@private
Note._generate_path = function(title, id, dir)
  ---@type obsidian.Path
  local path

  if Obsidian.opts.note_path_func ~= nil then
    path = Path.new(Obsidian.opts.note_path_func { id = id, dir = dir, title = title })
    -- Ensure path is either absolute or inside `opts.dir`.
    -- NOTE: `opts.dir` should always be absolute, but for extra safety we handle the case where
    -- it's not.
    if not path:is_absolute() and (dir:is_absolute() or not dir:is_parent_of(path)) then
      path = dir / path
    end
  else
    path = dir / tostring(id)
  end

  -- Ensure there is only one ".md" suffix. This might arise if `note_path_func`
  -- supplies an unusual implementation returning something like /bad/note/id.md.md.md
  while path.filename:match "%.md$" do
    path.filename = path.filename:gsub("%.md$", "")
  end

  return path:with_suffix(".md", true)
end

--- Selects the strategy to use when resolving the note title, id, and path
--- @param opts obsidian.note.NoteOpts The note creation options
--- @return obsidian.note.NoteCreationOpts The strategy to use for creating the note
--- @private
Note._get_creation_opts = function(opts)
  --- @type obsidian.note.NoteCreationOpts
  local default = {
    notes_subdir = Obsidian.opts.notes_subdir,
    note_id_func = Obsidian.opts.note_id_func,
    new_notes_location = Obsidian.opts.new_notes_location,
  }

  local resolve_template = require("obsidian.templates").resolve_template
  local success, template_path = pcall(resolve_template, opts.template, api.templates_dir())

  if not success then
    return default
  end

  local stem = template_path.stem:lower()

  -- Check if the configuration has a custom key for this template
  for key, cfg in pairs(Obsidian.opts.templates.customizations) do
    if key:lower() == stem then
      return {
        notes_subdir = cfg.notes_subdir,
        note_id_func = cfg.note_id_func,
        new_notes_location = config.NewNotesLocation.notes_subdir,
      }
    end
  end
  return default
end

--- Resolves the title, ID, and path for a new note.
---
---@param title string|?
---@param id string|?
---@param dir string|obsidian.Path|? The directory for the note
---@param strategy obsidian.note.NoteCreationOpts Strategy for resolving note path and title
---@return string|?,string,obsidian.Path
---@private
Note._resolve_title_id_path = function(title, id, dir, strategy)
  if title then
    title = vim.trim(title)
    if title == "" then
      title = nil
    end
  end

  if id then
    id = vim.trim(id)
    if id == "" then
      id = nil
    end
  end

  ---@param s string
  ---@param strict_paths_only boolean
  ---@return string|?, boolean, string|?
  local parse_as_path = function(s, strict_paths_only)
    local is_path = false
    ---@type string|?
    local parent

    if s:match "%.md" then
      -- Remove suffix.
      s = s:sub(1, s:len() - 3)
      is_path = true
    end

    -- Pull out any parent dirs from title.
    local parts = vim.split(s, "/")
    if #parts > 1 then
      s = parts[#parts]
      if not strict_paths_only then
        is_path = true
      end
      parent = table.concat(parts, "/", 1, #parts - 1)
    end

    if s == "" then
      return nil, is_path, parent
    else
      return s, is_path, parent
    end
  end

  local parent, _, title_is_path
  if id then
    id, _, parent = parse_as_path(id, false)
  elseif title then
    title, title_is_path, parent = parse_as_path(title, true)
    if title_is_path then
      id = title
    end
  end

  -- Resolve base directory.
  ---@type obsidian.Path
  local base_dir
  if parent then
    base_dir = Obsidian.dir / parent
  elseif dir ~= nil then
    base_dir = Path.new(dir)
    if not base_dir:is_absolute() then
      base_dir = Obsidian.dir / base_dir
    else
      base_dir = base_dir:resolve()
    end
  else
    local bufpath = Path.buffer(0):resolve()
    if
      strategy.new_notes_location == config.NewNotesLocation.current_dir
      -- note is actually in the workspace.
      and Obsidian.dir:is_parent_of(bufpath)
      -- note is not in dailies folder
      and (
        Obsidian.opts.daily_notes.folder == nil
        or not (Obsidian.dir / Obsidian.opts.daily_notes.folder):is_parent_of(bufpath)
      )
    then
      base_dir = Obsidian.buf_dir or assert(bufpath:parent())
    else
      base_dir = Obsidian.dir
      if strategy.notes_subdir then
        base_dir = base_dir / strategy.notes_subdir
      end
    end
  end

  -- Make sure `base_dir` is absolute at this point.
  assert(base_dir:is_absolute(), ("failed to resolve note directory '%s'"):format(base_dir))

  -- Generate new ID if needed.
  if not id then
    id = generate_id(title, base_dir, strategy.note_id_func)
  end

  dir = base_dir

  -- Generate path.
  local path = Note._generate_path(title, id, dir)

  return title, id, path
end

--- Creates a new note
---
--- @param opts obsidian.note.NoteOpts Options
--- @return obsidian.Note
Note.create = function(opts)
  local new_title, new_id, path =
    Note._resolve_title_id_path(opts.title, opts.id, opts.dir, Note._get_creation_opts(opts))
  opts = vim.tbl_extend("keep", opts, { aliases = {}, tags = {} })

  -- Add the title as an alias.
  --- @type string[]
  local aliases = opts.aliases
  if new_title ~= nil and new_title:len() > 0 and not vim.list_contains(aliases, new_title) then
    aliases[#aliases + 1] = new_title
  end

  local note = Note.new(new_id, aliases, opts.tags, path)

  if new_title then
    note.title = new_title
  end

  -- Ensure the parent directory exists.
  local parent = path:parent()
  assert(parent)
  parent:mkdir { parents = true, exist_ok = true }

  -- Write to disk.
  if opts.should_write then
    note:write { template = opts.template }
  end

  return note
end

--- Instantiates a new Note object
---
--- Keep in mind that you have to call `note:save(...)` to create/update the note on disk.
---
--- @param id string|number
--- @param aliases string[]
--- @param tags string[]
--- @param path string|obsidian.Path|?
--- @return obsidian.Note
Note.new = function(id, aliases, tags, path)
  local self = Note.init()
  self.id = id
  self.aliases = aliases and aliases or {}
  self.tags = tags and tags or {}
  self.path = path and Path.new(path) or nil
  self.metadata = nil
  self.has_frontmatter = nil
  self.frontmatter_end_line = nil
  return self
end

--- Get markdown display info about the note.
---
---@param opts { label: string|?, anchor: obsidian.note.HeaderAnchor|?, block: obsidian.note.Block|? }|?
---
---@return string
Note.display_info = function(self, opts)
  opts = opts and opts or {}

  ---@type string[]
  local info = {}

  if opts.label ~= nil and string.len(opts.label) > 0 then
    info[#info + 1] = ("%s"):format(opts.label)
    info[#info + 1] = "--------"
  end

  if self.path ~= nil then
    info[#info + 1] = ("**path:** `%s`"):format(self.path)
  end

  info[#info + 1] = ("**id:** `%s`"):format(self.id)

  if #self.aliases > 0 then
    info[#info + 1] = ("**aliases:** '%s'"):format(table.concat(self.aliases, "', '"))
  end

  if #self.tags > 0 then
    info[#info + 1] = ("**tags:** `#%s`"):format(table.concat(self.tags, "`, `#"))
  end

  if opts.anchor or opts.block then
    info[#info + 1] = "--------"

    if opts.anchor then
      info[#info + 1] = ("...\n%s %s\n..."):format(string.rep("#", opts.anchor.level), opts.anchor.header)
    elseif opts.block then
      info[#info + 1] = ("...\n%s\n..."):format(opts.block.block)
    end
  end

  return table.concat(info, "\n")
end

--- Check if the note exists on the file system.
---
---@return boolean
Note.exists = function(self)
  ---@diagnostic disable-next-line: return-type-mismatch
  return self.path ~= nil and self.path:is_file()
end

--- Get the filename associated with the note.
---
---@return string|?
Note.fname = function(self)
  if self.path == nil then
    return nil
  else
    return vim.fs.basename(tostring(self.path))
  end
end

--- Get a list of all of the different string that can identify this note via references,
--- including the ID, aliases, and filename.
---@param opts { lowercase: boolean|? }|?
---@return string[]
Note.reference_ids = function(self, opts)
  opts = opts or {}
  ---@type string[]
  local ref_ids = { tostring(self.id), self:display_name() }
  if self.path then
    table.insert(ref_ids, self.path.name)
    table.insert(ref_ids, self.path.stem)
  end

  vim.list_extend(ref_ids, self.aliases)

  if opts.lowercase then
    ref_ids = vim.tbl_map(string.lower, ref_ids)
  end

  return util.tbl_unique(ref_ids)
end

--- Check if a note has a given alias.
---
---@param alias string
---
---@return boolean
Note.has_alias = function(self, alias)
  return vim.list_contains(self.aliases, alias)
end

--- Check if a note has a given tag.
---
---@param tag string
---
---@return boolean
Note.has_tag = function(self, tag)
  return vim.list_contains(self.tags, tag)
end

--- Add an alias to the note.
---
---@param alias string
---
---@return boolean added True if the alias was added, false if it was already present.
Note.add_alias = function(self, alias)
  if not self:has_alias(alias) then
    table.insert(self.aliases, alias)
    return true
  else
    return false
  end
end

--- Add a tag to the note.
---
---@param tag string
---
---@return boolean added True if the tag was added, false if it was already present.
Note.add_tag = function(self, tag)
  if not self:has_tag(tag) then
    table.insert(self.tags, tag)
    return true
  else
    return false
  end
end

--- Add or update a field in the frontmatter.
---
---@param key string
---@param value any
Note.add_field = function(self, key, value)
  if key == "id" or key == "aliases" or key == "tags" then
    error "Updating field '%s' this way is not allowed. Please update the corresponding attribute directly instead"
  end

  if not self.metadata then
    self.metadata = {}
  end

  self.metadata[key] = value
end

--- Get a field in the frontmatter.
---
---@param key string
---
---@return any result
Note.get_field = function(self, key)
  if key == "id" or key == "aliases" or key == "tags" then
    error "Getting field '%s' this way is not allowed. Please use the corresponding attribute directly instead"
  end

  if not self.metadata then
    return nil
  end

  return self.metadata[key]
end

---@class obsidian.note.LoadOpts
---@field max_lines integer|? Stops reading file if reached max lines.
---@field read_only_frontmatter boolean|? Stops reading file if reached end of frontmatter.
---@field load_contents boolean|?  Save contents of the file if not frontmatter or block to obsidian.Note.contents. Still reads whole file if other options are true.
---@field collect_anchor_links boolean|? Save anchor_links of the file if not in frontmatter or block to obsidian.Note.anchor_links. Still reads whole file if other options are true.
---@field collect_blocks boolean|? Save code blocks to obsidian.Note.blocks. Still reads whole file if other options are true.

--- Initialize a note from a file.
---
---@param path string|obsidian.Path
---@param opts obsidian.note.LoadOpts|?
---
---@return obsidian.Note
Note.from_file = function(path, opts)
  if path == nil then
    error "note path cannot be nil"
  end
  path = tostring(Path.new(path):resolve { strict = true })
  return Note.from_lines(io.lines(path), path, opts)
end

--- An async version of `.from_file()`, i.e. it needs to be called in an async context.
---
---@param path string|obsidian.Path
---@param opts obsidian.note.LoadOpts|?
---
---@return obsidian.Note
Note.from_file_async = function(path, opts)
  path = Path.new(path):resolve { strict = true }
  local f = io.open(tostring(path), "r")
  assert(f)
  local ok, res = pcall(Note.from_lines, f:lines "*l", path, opts)
  f:close()
  if ok then
    return res
  else
    error(res)
  end
end

--- Like `.from_file_async()` but also returns the contents of the file as a list of lines.
---
---@param path string|obsidian.Path
---@param opts obsidian.note.LoadOpts|?
---
---@return obsidian.Note,string[]
Note.from_file_with_contents_async = function(path, opts)
  opts = vim.tbl_extend("force", opts or {}, { load_contents = true })
  local note = Note.from_file_async(path, opts)
  assert(note.contents ~= nil)
  return note, note.contents
end

--- Initialize a note from a buffer.
---
---@param bufnr integer|?
---@param opts obsidian.note.LoadOpts|?
---
---@return obsidian.Note
Note.from_buffer = function(bufnr, opts)
  bufnr = bufnr or vim.api.nvim_get_current_buf()
  ---@type obsidian.Note
  local cache_note = vim.b[bufnr].note
  if cache_note ~= nil then
    local new_note = vim.deepcopy(cache_note)
    setmetatable(new_note.path, { __index = require "obsidian.path" })
    setmetatable(new_note, { __index = Note })
    return new_note
  end
  local path = vim.api.nvim_buf_get_name(bufnr)
  local lines = vim.api.nvim_buf_get_lines(bufnr, 0, -1, false)
  local note = Note.from_lines(iter(lines), path, opts)
  note.bufnr = bufnr
  return note
end

--- Get the display name for note.
---
---@return string
Note.display_name = function(self)
  if self.title then
    return self.title
  elseif #self.aliases > 0 then
    return self.aliases[#self.aliases]
  end
  return tostring(self.id)
end

--- Initialize a note from an iterator of lines.
---
---@param lines fun(): string|? | Iter
---@param path string|obsidian.Path
---@param opts obsidian.note.LoadOpts|?
---
---@return obsidian.Note
Note.from_lines = function(lines, path, opts)
  opts = opts or {}
  path = Path.new(path):resolve()

  local max_lines = opts.max_lines or DEFAULT_MAX_LINES

  local id = nil
  local title = nil
  local aliases = {}
  local tags = {}

  ---@type string[]|?
  local contents
  if opts.load_contents then
    contents = {}
  end

  ---@type table<string, obsidian.note.HeaderAnchor>|?
  local anchor_links
  ---@type obsidian.note.HeaderAnchor[]|?
  local anchor_stack
  if opts.collect_anchor_links then
    anchor_links = {}
    anchor_stack = {}
  end

  ---@type table<string, obsidian.note.Block>|?
  local blocks
  if opts.collect_blocks then
    blocks = {}
  end

  ---@param anchor_data obsidian.note.HeaderAnchor
  ---@return obsidian.note.HeaderAnchor|?
  local function get_parent_anchor(anchor_data)
    assert(anchor_links)
    assert(anchor_stack)
    for i = #anchor_stack, 1, -1 do
      local parent = anchor_stack[i]
      if parent.level < anchor_data.level then
        return parent
      end
    end
  end

  ---@param anchor string
  ---@param data obsidian.note.HeaderAnchor|?
  local function format_nested_anchor(anchor, data)
    local out = anchor
    if not data then
      return out
    end

    local parent = data.parent
    while parent ~= nil do
      out = parent.anchor .. out
      data = get_parent_anchor(parent)
      if data then
        parent = data.parent
      else
        parent = nil
      end
    end

    return out
  end

  -- Iterate over lines in the file, collecting frontmatter and parsing the title.
  local frontmatter_lines = {}
  local has_frontmatter, in_frontmatter, at_boundary = false, false, false -- luacheck: ignore (false positive)
  local frontmatter_end_line = nil
  local in_code_block = false
  for line_idx, line in enumerate(lines) do
    line = util.rstrip_whitespace(line)

    if line_idx == 1 and Note._is_frontmatter_boundary(line) then
      has_frontmatter = true
      at_boundary = true
      in_frontmatter = true
    elseif in_frontmatter and Note._is_frontmatter_boundary(line) then
      at_boundary = true
      in_frontmatter = false
      frontmatter_end_line = line_idx
    else
      at_boundary = false
    end

    if string.match(line, CODE_BLOCK_PATTERN) then
      in_code_block = not in_code_block
    end

    if in_frontmatter and not at_boundary then
      table.insert(frontmatter_lines, line)
    elseif not in_frontmatter and not at_boundary and not in_code_block then
      -- Check for title/header and collect anchor link.
      local header_match = util.parse_header(line)
      if header_match then
        if not title and header_match.level == 1 then
          title = header_match.header
        end

        -- Collect anchor link.
        if opts.collect_anchor_links then
          assert(anchor_links)
          assert(anchor_stack)
          -- We collect up to two anchor for each header. One standalone, e.g. '#header1', and
          -- one with the parents, e.g. '#header1#header2'.
          -- This is our standalone one:
          ---@type obsidian.note.HeaderAnchor
          local data = {
            anchor = header_match.anchor,
            line = line_idx,
            header = header_match.header,
            level = header_match.level,
          }
          data.parent = get_parent_anchor(data)

          anchor_links[header_match.anchor] = data
          table.insert(anchor_stack, data)

          -- Now if there's a parent we collect the nested version. All of the data will be the same
          -- except the anchor key.
          if data.parent ~= nil then
            local nested_anchor = format_nested_anchor(header_match.anchor, data)
            anchor_links[nested_anchor] = vim.tbl_extend("force", data, { anchor = nested_anchor })
          end
        end
      end

      -- Check for block.
      if opts.collect_blocks then
        local block = util.parse_block(line)
        if block then
          blocks[block] = { id = block, line = line_idx, block = line }
        end
      end
    end

    -- Collect contents.
    if contents ~= nil then
      table.insert(contents, line)
    end

    -- Check if we can stop reading lines now.
    if
      line_idx > max_lines
      or (title and not opts.load_contents and not opts.collect_anchor_links and not opts.collect_blocks)
      or (opts.read_only_frontmatter and not has_frontmatter)
      or (opts.read_only_frontmatter and has_frontmatter and not in_frontmatter)
    then
      break
    end
  end

  -- Parse the frontmatter YAML.
  local metadata = nil
  if #frontmatter_lines > 0 then
    local frontmatter = table.concat(frontmatter_lines, "\n")
    local ok, data = pcall(yaml.loads, frontmatter)
    if type(data) ~= "table" then
      data = {}
    end
    if ok then
      ---@diagnostic disable-next-line: param-type-mismatch
      for k, v in pairs(data) do
        if k == "id" then
          if type(v) == "string" or type(v) == "number" then
            id = v
          else
            log.warn("Invalid 'id' in frontmatter for " .. tostring(path))
          end
        elseif k == "title" then
          if type(v) == "string" then
            title = v
          else
            log.warn("Invalid 'title' in frontmatter for " .. tostring(path))
          end
        elseif k == "aliases" then
          if type(v) == "table" then
            for alias in iter(v) do
              if type(alias) == "string" then
                table.insert(aliases, alias)
              else
                log.warn(
                  "Invalid alias value found in frontmatter for "
                    .. tostring(path)
                    .. ". Expected string, found "
                    .. type(alias)
                    .. "."
                )
              end
            end
          elseif type(v) == "string" then
            table.insert(aliases, v)
          else
            log.warn("Invalid 'aliases' in frontmatter for " .. tostring(path))
          end
        elseif k == "tags" then
          if type(v) == "table" then
            for tag in iter(v) do
              if type(tag) == "string" then
                table.insert(tags, tag)
              else
                log.warn(
                  "Invalid tag value found in frontmatter for "
                    .. tostring(path)
                    .. ". Expected string, found "
                    .. type(tag)
                    .. "."
                )
              end
            end
          elseif type(v) == "string" then
            tags = vim.split(v, " ")
          else
            log.warn("Invalid 'tags' in frontmatter for '%s'", path)
          end
        else
          if metadata == nil then
            metadata = {}
          end
          metadata[k] = v
        end
      end
    end
  end

  if title ~= nil then
    -- Remove references and links from title
    title = search.replace_refs(title)
  end

  -- ID should default to the filename without the extension.
  if id == nil or id == path.name then
    id = path.stem
  end
  assert(id)

  local n = Note.new(id, aliases, tags, path)
  n.title = title
  n.metadata = metadata
  n.has_frontmatter = has_frontmatter
  n.frontmatter_end_line = frontmatter_end_line
  n.contents = contents
  n.anchor_links = anchor_links
  n.blocks = blocks
  return n
end

--- Check if a line matches a frontmatter boundary.
---
---@param line string
---
---@return boolean
---
---@private
Note._is_frontmatter_boundary = function(line)
  return line:match "^---+$" ~= nil
end

--- Get the frontmatter table to save.
---
---@return table
Note.frontmatter = function(self)
  local out = { id = self.id, aliases = self.aliases, tags = self.tags }
  if self.metadata ~= nil and not vim.tbl_isempty(self.metadata) then
    for k, v in pairs(self.metadata) do
      out[k] = v
    end
  end
  return out
end

--- Get frontmatter lines that can be written to a buffer.
---
---@param eol boolean|?
---@param frontmatter table|?
---
---@return string[]
Note.frontmatter_lines = function(self, eol, frontmatter)
  local new_lines = { "---" }

  local frontmatter_ = frontmatter and frontmatter or self:frontmatter()
  if vim.tbl_isempty(frontmatter_) then
    return {}
  end

  for line in
    iter(yaml.dumps_lines(frontmatter_, function(a, b)
      local a_idx = nil
      local b_idx = nil
      for i, k in ipairs { "id", "aliases", "tags" } do
        if a == k then
          a_idx = i
        end
        if b == k then
          b_idx = i
        end
      end
      if a_idx ~= nil and b_idx ~= nil then
        return a_idx < b_idx
      elseif a_idx ~= nil then
        return true
      elseif b_idx ~= nil then
        return false
      else
        return a < b
      end
    end))
  do
    table.insert(new_lines, line)
  end

  table.insert(new_lines, "---")
  if not self.has_frontmatter then
    -- Make sure there's an empty line between end of the frontmatter and the contents.
    table.insert(new_lines, "")
  end

  if eol then
    return vim.tbl_map(function(l)
      return l .. "\n"
    end, new_lines)
  else
    return new_lines
  end
end

--- Update the frontmatter in a buffer for the note.
---
---@param bufnr integer|?
---
---@return boolean updated If the the frontmatter was updated.
Note.update_frontmatter = function(self, bufnr)
  if not self:should_save_frontmatter() then
    return false
  end

  local frontmatter = nil
  if Obsidian.opts.note_frontmatter_func ~= nil then
    frontmatter = Obsidian.opts.note_frontmatter_func(self)
  end
  return self:save_to_buffer { bufnr = bufnr, frontmatter = frontmatter }
end

--- Checks if the parameter note is in the blacklist of files which shouldn't have
--- frontmatter applied
---
--- @param note obsidian.Note The note
--- @return boolean true if so
local is_in_frontmatter_blacklist = function(note)
  local fname = note:fname()
  return (fname ~= nil and vim.list_contains(SKIP_UPDATING_FRONTMATTER, fname))
end

--- Determines whether a note's frontmatter is managed by obsidian.nvim.
---
---@return boolean
Note.should_save_frontmatter = function(self)
  -- Check if the note is a template.
  local templates_dir = api.templates_dir()
  if templates_dir ~= nil then
    templates_dir = templates_dir:resolve()
    for _, parent in ipairs(self.path:parents()) do
      if parent == templates_dir then
        return false
      end
    end
  end

  if is_in_frontmatter_blacklist(self) then
    return false
  elseif type(Obsidian.opts.disable_frontmatter) == "boolean" then
    return not Obsidian.opts.disable_frontmatter
  elseif type(Obsidian.opts.disable_frontmatter) == "function" then
    return not Obsidian.opts.disable_frontmatter(self.path:vault_relative_path { strict = true })
  else
    return true
  end
end

--- Write the note to disk.
---
---@param opts? obsidian.note.NoteWriteOpts
---@return obsidian.Note
Note.write = function(self, opts)
  local Template = require "obsidian.templates"
  opts = vim.tbl_extend("keep", opts or {}, { check_buffers = true })

  local path = assert(self.path, "A path must be provided")
  path = Path.new(path)

  ---@type string
  local verb
  if path:is_file() then
    verb = "Updated"
  else
    verb = "Created"
    if opts.template ~= nil then
      self = Template.clone_template {
        type = "clone_template",
        template_name = opts.template,
        destination_path = path,
        template_opts = Obsidian.opts.templates,
        templates_dir = assert(api.templates_dir(), "Templates folder is not defined or does not exist"),
        partial_note = self,
      }
    end
  end

  local frontmatter = nil
  if Obsidian.opts.note_frontmatter_func ~= nil then
    frontmatter = Obsidian.opts.note_frontmatter_func(self)
  end

  self:save {
    path = path,
    insert_frontmatter = self:should_save_frontmatter(),
    frontmatter = frontmatter,
    update_content = opts.update_content,
    check_buffers = opts.check_buffers,
  }

  log.info("%s note '%s' at '%s'", verb, self.id, self.path:vault_relative_path(self.path) or self.path)

  return self
end

--- Save the note to a file.
--- In general this only updates the frontmatter and header, leaving the rest of the contents unchanged
--- unless you use the `update_content()` callback.
---
---@param opts? obsidian.note.NoteSaveOpts
Note.save = function(self, opts)
  opts = vim.tbl_extend("keep", opts or {}, { check_buffers = true })

  if self.path == nil then
    error "a path is required"
  end

  local save_path = Path.new(assert(opts.path or self.path)):resolve()
  assert(save_path:parent()):mkdir { parents = true, exist_ok = true }

  -- Read contents from existing file or buffer, if there is one.
  -- TODO: check for open buffer?
  ---@type string[]
  local content = {}
  ---@type string[]
  local existing_frontmatter = {}
  if self.path ~= nil and self.path:is_file() then
    -- with(open(tostring(self.path)), function(reader)
    local in_frontmatter, at_boundary = false, false -- luacheck: ignore (false positive)
    for idx, line in enumerate(io.lines(tostring(self.path))) do
      if idx == 1 and Note._is_frontmatter_boundary(line) then
        at_boundary = true
        in_frontmatter = true
      elseif in_frontmatter and Note._is_frontmatter_boundary(line) then
        at_boundary = true
        in_frontmatter = false
      else
        at_boundary = false
      end

      if not in_frontmatter and not at_boundary then
        table.insert(content, line)
      else
        table.insert(existing_frontmatter, line)
      end
    end
    -- end)
  elseif self.title ~= nil then
    -- Add a header.
    table.insert(content, "# " .. self.title)
  end

  -- Pass content through callback.
  if opts.update_content then
    content = opts.update_content(content)
  end

  ---@type string[]
  local new_lines
  if opts.insert_frontmatter ~= false then
    -- Replace frontmatter.
    new_lines = compat.flatten { self:frontmatter_lines(false, opts.frontmatter), content }
  else
    -- Use existing frontmatter.
    new_lines = compat.flatten { existing_frontmatter, content }
  end

  util.write_file(tostring(save_path), table.concat(new_lines, "\n"))

  if opts.check_buffers then
    -- `vim.fn.bufnr` returns the **max** bufnr loaded from the same path.
    if vim.fn.bufnr(save_path.filename) ~= -1 then
      -- But we want to call |checktime| on **all** buffers loaded from the path.
      vim.cmd.checktime(save_path.filename)
    end
  end
end

--- Write the note to a buffer.
---
---@param opts { bufnr: integer|?, template: string|? }|? Options.
---
--- Options:
---  - `bufnr`: Override the buffer to write to. Defaults to current buffer.
---  - `template`: The name of a template to use if the buffer is empty.
---
---@return boolean updated If the buffer was updated.
Note.write_to_buffer = function(self, opts)
  local Template = require "obsidian.templates"
  opts = opts or {}

  if opts.template and api.buffer_is_empty(opts.bufnr) then
    self = Template.insert_template {
      type = "insert_template",
      template_name = opts.template,
      template_opts = Obsidian.opts.templates,
      templates_dir = assert(api.templates_dir(), "Templates folder is not defined or does not exist"),
      location = api.get_active_window_cursor_location(),
      partial_note = self,
    }
  end

  local frontmatter = nil
  local should_save_frontmatter = self:should_save_frontmatter()
  if should_save_frontmatter and Obsidian.opts.note_frontmatter_func ~= nil then
    frontmatter = Obsidian.opts.note_frontmatter_func(self)
  end

  return self:save_to_buffer {
    bufnr = opts.bufnr,
    insert_frontmatter = should_save_frontmatter,
    frontmatter = frontmatter,
  }
end

--- Save the note to the buffer
---
---@param opts { bufnr: integer|?, insert_frontmatter: boolean|?, frontmatter: table|? }|? Options.
---
---@return boolean updated True if the buffer lines were updated, false otherwise.
Note.save_to_buffer = function(self, opts)
  opts = opts or {}

  local bufnr = opts.bufnr
  if not bufnr then
    bufnr = self.bufnr or 0
  end

  local cur_buf_note = Note.from_buffer(bufnr)

  ---@type string[]
  local new_lines
  if opts.insert_frontmatter ~= false then
    new_lines = self:frontmatter_lines(nil, opts.frontmatter)
  else
    new_lines = {}
  end

  if api.buffer_is_empty(bufnr) and self.title ~= nil then
    table.insert(new_lines, "# " .. self.title)
  end

  ---@type string[]
  local cur_lines = {}
  if cur_buf_note.frontmatter_end_line ~= nil then
    cur_lines = vim.api.nvim_buf_get_lines(bufnr, 0, cur_buf_note.frontmatter_end_line, false)
  end

  if not vim.deep_equal(cur_lines, new_lines) then
    vim.api.nvim_buf_set_lines(
      bufnr,
      0,
      cur_buf_note.frontmatter_end_line and cur_buf_note.frontmatter_end_line or 0,
      false,
      new_lines
    )
    return true
  else
    return false
  end
end

--- Try to resolve an anchor link to a line number in the note's file.
---
---@param anchor_link string
---@return obsidian.note.HeaderAnchor|?
Note.resolve_anchor_link = function(self, anchor_link)
  anchor_link = util.standardize_anchor(anchor_link)

  if self.anchor_links ~= nil then
    return self.anchor_links[anchor_link]
  end

  assert(self.path, "'note.path' is not set")
  local n = Note.from_file(self.path, { collect_anchor_links = true })
  self.anchor_links = n.anchor_links
  return n:resolve_anchor_link(anchor_link)
end

--- Try to resolve a block identifier.
---
---@param block_id string
---
---@return obsidian.note.Block|?
Note.resolve_block = function(self, block_id)
  block_id = util.standardize_block(block_id)

  if self.blocks ~= nil then
    return self.blocks[block_id]
  end

  assert(self.path, "'note.path' is not set")
  local n = Note.from_file(self.path, { collect_blocks = true })
  self.blocks = n.blocks
  return self.blocks[block_id]
end

--- Open a note in a buffer.
---
---@param note obsidian.Note
---@param opts { line: integer|?, col: integer|?, open_strategy: obsidian.config.OpenStrategy|?, sync: boolean|?, callback: fun(bufnr: integer)|? }|?
Note.open = function(note, opts)
  opts = opts or {}

  local function open_it()
    local open_cmd = api.get_open_strategy(opts.open_strategy and opts.open_strategy or Obsidian.opts.open_notes_in)
    local bufnr = api.open_buffer(note.path, { line = opts.line, col = opts.col, cmd = open_cmd })
    vim.b[bufnr].note = note
    if opts.callback then
      opts.callback(bufnr)
    end
<<<<<<< HEAD
    --note:update_frontmatter(bufnr)
=======
>>>>>>> 9ead7623
  end

  if opts.sync then
    open_it()
  else
    vim.schedule(open_it)
  end
end

return Note<|MERGE_RESOLUTION|>--- conflicted
+++ resolved
@@ -1253,10 +1253,6 @@
     if opts.callback then
       opts.callback(bufnr)
     end
-<<<<<<< HEAD
-    --note:update_frontmatter(bufnr)
-=======
->>>>>>> 9ead7623
   end
 
   if opts.sync then
