local M = {}
local log = require "obsidian.log"
local util = require "obsidian.util"
local iter, string, table = vim.iter, string, table
local Path = require "obsidian.path"

--- Get the templates folder.
---
---@return obsidian.Path|?
M.templates_dir = function(workspace)
  local opts = Obsidian.opts

  local Workspace = require "obsidian.workspace"

  if workspace and workspace ~= Obsidian.workspace then
    opts = Workspace.normalize_opts(workspace)
  end

  if opts.templates == nil or opts.templates.folder == nil then
    return nil
  end

  local paths_to_check = { Obsidian.workspace.root / opts.templates.folder, Path.new(opts.templates.folder) }
  for _, path in ipairs(paths_to_check) do
    if path:is_dir() then
      return path
    end
  end

  log.err_once("'%s' is not a valid templates directory", opts.templates.folder)
  return nil
end

--- Check if a path represents a note in the workspace.
---
---@param path string|obsidian.Path
---@param workspace obsidian.Workspace|?
---
---@return boolean
M.path_is_note = function(path, workspace)
  path = Path.new(path):resolve()
  workspace = workspace or Obsidian.workspace

  local in_vault = path.filename:find(vim.pesc(tostring(workspace.root))) ~= nil
  if not in_vault then
    return false
  end

  -- Notes have to be markdown file.
  if path.suffix ~= ".md" then
    return false
  end

  -- Ignore markdown files in the templates directory.
  local templates_dir = M.templates_dir(workspace)
  if templates_dir ~= nil then
    if templates_dir:is_parent_of(path) then
      return false
    end
  end

  return true
end

--- Get the current note from a buffer.
---
---@param bufnr integer|?
---@param opts obsidian.note.LoadOpts|?
---
---@return obsidian.Note|?
---@diagnostic disable-next-line: unused-local
M.current_note = function(bufnr, opts)
  bufnr = bufnr or 0
  local Note = require "obsidian.note"
  if not M.path_is_note(vim.api.nvim_buf_get_name(bufnr)) then
    return nil
  end

  opts = opts or {}
  if not opts.max_lines then
    opts.max_lines = Obsidian.opts.search_max_lines
  end
  return Note.from_buffer(bufnr, opts)
end

---builtin functions that are impure, interacts with editor state, like vim.api

---Toggle the checkbox on the current line.
---
---@param states table|nil Optional table containing checkbox states (e.g., {" ", "x"}).
---@param line_num number|nil Optional line number to toggle the checkbox on. Defaults to the current line.
M.toggle_checkbox = function(states, line_num)
  line_num = line_num or unpack(vim.api.nvim_win_get_cursor(0))
  local line = vim.api.nvim_buf_get_lines(0, line_num - 1, line_num, false)[1]

  local checkboxes = states or { " ", "x" }

  if util.is_checkbox(line) then
    for i, check_char in ipairs(checkboxes) do
      if string.match(line, "^.* %[" .. vim.pesc(check_char) .. "%].*") then
        i = i % #checkboxes
        line = string.gsub(line, vim.pesc("[" .. check_char .. "]"), "[" .. checkboxes[i + 1] .. "]", 1)
        break
      end
    end
  else
    local unordered_list_pattern = "^(%s*)[-*+] (.*)"
    if string.match(line, unordered_list_pattern) then
      line = string.gsub(line, unordered_list_pattern, "%1- [ ] %2")
    else
      line = string.gsub(line, "^(%s*)", "%1- [ ] ")
    end
  end

  vim.api.nvim_buf_set_lines(0, line_num - 1, line_num, true, { line })
end

---@return [number, number, number, number] tuple containing { buf, win, row, col }
M.get_active_window_cursor_location = function()
  local buf = vim.api.nvim_win_get_buf(0)
  local win = vim.api.nvim_get_current_win()
  local row, col = unpack(vim.api.nvim_win_get_cursor(win))
  local location = { buf, win, row, col }
  return location
end

--- Create a formatted markdown / wiki link for a note.
---
---@param note obsidian.Note|obsidian.Path|string The note/path to link to.
---@param opts { label: string|?, link_style: obsidian.config.LinkStyle|?, id: string|integer|?, anchor: obsidian.note.HeaderAnchor|?, block: obsidian.note.Block|? }|? Options.
---
---@return string
M.format_link = function(note, opts)
  local config = require "obsidian.config"
  opts = opts or {}

  ---@type string, string, string|integer|?
  local rel_path, label, note_id
  if type(note) == "string" or Path.is_path_obj(note) then
    ---@cast note string|obsidian.Path
    -- rel_path = tostring(self:vault_relative_path(note, { strict = true }))
    rel_path = assert(Path.new(note):vault_relative_path { strict = true })
    label = opts.label or tostring(note)
    note_id = opts.id
  else
    ---@cast note obsidian.Note
    -- rel_path = tostring(self:vault_relative_path(note.path, { strict = true }))
    rel_path = assert(note.path:vault_relative_path { strict = true })
    label = opts.label or note:display_name()
    note_id = opts.id or note.id
  end

  local link_style = opts.link_style
  if link_style == nil then
    link_style = Obsidian.opts.preferred_link_style
  end

  local new_opts = { path = rel_path, label = label, id = note_id, anchor = opts.anchor, block = opts.block }

  if link_style == config.LinkStyle.markdown then
    return Obsidian.opts.markdown_link_func(new_opts)
  elseif link_style == config.LinkStyle.wiki or link_style == nil then
    return Obsidian.opts.wiki_link_func(new_opts)
  else
    error(string.format("Invalid link style '%s'", link_style))
  end
end

---Determines if cursor is currently inside markdown link.
---
---@param line string|nil - line to check or current line if nil
---@param col  integer|nil - column to check or current column if nil (1-indexed)
---@param include_naked_urls boolean|?
---@param include_file_urls boolean|?
---@param include_block_ids boolean|?
---@return integer|nil, integer|nil, obsidian.search.RefTypes|? - start and end column of link (1-indexed)
M.cursor_on_markdown_link = function(line, col, include_naked_urls, include_file_urls, include_block_ids)
  local search = require "obsidian.search"
  local current_line = line or vim.api.nvim_get_current_line()
  local _, cur_col = unpack(vim.api.nvim_win_get_cursor(0))
  cur_col = col or cur_col + 1 -- nvim_win_get_cursor returns 0-indexed column

  for match in
    iter(search.find_refs(current_line, {
      include_naked_urls = include_naked_urls,
      include_file_urls = include_file_urls,
      include_block_ids = include_block_ids,
    }))
  do
    local open, close, m_type = unpack(match)
    if open <= cur_col and cur_col <= close then
      return open, close, m_type
    end
  end

  return nil
end

--- Get the link location and name of the link under the cursor, if there is one.
---
---@param opts { line: string|?, col: integer|?, include_naked_urls: boolean|?, include_file_urls: boolean|?, include_block_ids: boolean|? }|?
---
---@return string|?, string|?, obsidian.search.RefTypes|?
M.parse_cursor_link = function(opts)
  opts = opts or {}

  local current_line = opts.line and opts.line or vim.api.nvim_get_current_line()
  local open, close, link_type = M.cursor_on_markdown_link(
    current_line,
    opts.col,
    opts.include_naked_urls,
    opts.include_file_urls,
    opts.include_block_ids
  )
  if open == nil or close == nil then
    return
  end

  local link = current_line:sub(open, close)
  return util.parse_link(link, {
    link_type = link_type,
    include_naked_urls = opts.include_naked_urls,
    include_file_urls = opts.include_file_urls,
    include_block_ids = opts.include_block_ids,
  })
end

---Get the tag under the cursor, if there is one.
---@return string?
M.cursor_tag = function()
  local search = require "obsidian.search"
  local current_line = vim.api.nvim_get_current_line()
  local _, cur_col = unpack(vim.api.nvim_win_get_cursor(0))
  cur_col = cur_col + 1 -- nvim_win_get_cursor returns 0-indexed column

  for match in iter(search.find_tags(current_line)) do
    local open, close, _ = unpack(match)
    if open <= cur_col and cur_col <= close then
      return string.sub(current_line, open + 1, close)
    end
  end

  return nil
end

--- Get the heading under the cursor, if there is one.
---@return { header: string, level: integer, anchor: string }|?
M.cursor_heading = function()
  return util.parse_header(vim.api.nvim_get_current_line())
end

------------------
--- buffer api ---
------------------

--- Check if a buffer is empty.
---
---@param bufnr integer|?
---
---@return boolean
M.buffer_is_empty = function(bufnr)
  bufnr = bufnr or 0
  if vim.api.nvim_buf_line_count(bufnr) > 1 then
    return false
  else
    local first_text = vim.api.nvim_buf_get_text(bufnr, 0, 0, 0, 0, {})
    if vim.tbl_isempty(first_text) or first_text[1] == "" then
      return true
    else
      return false
    end
  end
end

--- Open a buffer for the corresponding path.
---
---@param path string|obsidian.Path
---@param opts { line: integer|?, col: integer|?, cmd: string|? }|?
---@return integer bufnr
M.open_buffer = function(path, opts)
  path = Path.new(path):resolve()
  opts = opts and opts or {}
  local cmd = vim.trim(opts.cmd and opts.cmd or "e")

  ---@type integer|?
  local result_bufnr

  -- Check for buffer in windows and use 'drop' command if one is found.
  for _, winnr in ipairs(vim.api.nvim_list_wins()) do
    local bufnr = vim.api.nvim_win_get_buf(winnr)
    local bufname = vim.api.nvim_buf_get_name(bufnr)
    if bufname == tostring(path) then
      cmd = "drop"
      result_bufnr = bufnr
      break
    end
  end

  vim.cmd(string.format("%s %s", cmd, vim.fn.fnameescape(tostring(path))))
  if opts.line then
    vim.api.nvim_win_set_cursor(0, { tonumber(opts.line), opts.col and opts.col or 0 })
  end

  if not result_bufnr then
    result_bufnr = vim.api.nvim_get_current_buf()
  end

  return result_bufnr
end

---Get an iterator of (bufnr, bufname) over all named buffers. The buffer names will be absolute paths.
---
---@return function () -> (integer, string)|?
M.get_named_buffers = function()
  local idx = 0
  local buffers = vim.api.nvim_list_bufs()

  ---@return integer|?
  ---@return string|?
  return function()
    while idx < #buffers do
      idx = idx + 1
      local bufnr = buffers[idx]
      if vim.api.nvim_buf_is_loaded(bufnr) then
        return bufnr, vim.api.nvim_buf_get_name(bufnr)
      end
    end
  end
end

----------------
--- text api ---
----------------

--- Get the current visual selection of text and exit visual mode.
---
---@param opts { strict: boolean|? }|?
---
---@return { lines: string[], selection: string, csrow: integer, cscol: integer, cerow: integer, cecol: integer }|?
M.get_visual_selection = function(opts)
  opts = opts or {}
  -- Adapted from fzf-lua:
  -- https://github.com/ibhagwan/fzf-lua/blob/6ee73fdf2a79bbd74ec56d980262e29993b46f2b/lua/fzf-lua/utils.lua#L434-L466
  -- this will exit visual mode
  -- use 'gv' to reselect the text
  local _, csrow, cscol, cerow, cecol
  local mode = vim.fn.mode()
  if opts.strict and not vim.endswith(string.lower(mode), "v") then
    return
  end

  if mode == "v" or mode == "V" or mode == "" then
    -- if we are in visual mode use the live position
    _, csrow, cscol, _ = unpack(vim.fn.getpos ".")
    _, cerow, cecol, _ = unpack(vim.fn.getpos "v")
    if mode == "V" then
      -- visual line doesn't provide columns
      cscol, cecol = 0, 999
    end
    -- exit visual mode
    vim.api.nvim_feedkeys(vim.api.nvim_replace_termcodes("<Esc>", true, false, true), "n", true)
  else
    -- otherwise, use the last known visual position
    _, csrow, cscol, _ = unpack(vim.fn.getpos "'<")
    _, cerow, cecol, _ = unpack(vim.fn.getpos "'>")
  end

  -- Swap vars if needed
  if cerow < csrow then
    csrow, cerow = cerow, csrow
    cscol, cecol = cecol, cscol
  elseif cerow == csrow and cecol < cscol then
    cscol, cecol = cecol, cscol
  end

  local lines = vim.fn.getline(csrow, cerow)
  assert(type(lines) == "table")
  if vim.tbl_isempty(lines) then
    return
  end

  -- When the whole line is selected via visual line mode ("V"), cscol / cecol will be equal to "v:maxcol"
  -- for some odd reason. So change that to what they should be here. See ':h getpos' for more info.
  local maxcol = vim.api.nvim_get_vvar "maxcol"
  if cscol == maxcol then
    cscol = string.len(lines[1])
  end
  if cecol == maxcol then
    cecol = string.len(lines[#lines])
  end

  ---@type string
  local selection
  local n = #lines
  if n <= 0 then
    selection = ""
  elseif n == 1 then
    selection = string.sub(lines[1], cscol, cecol)
  elseif n == 2 then
    selection = string.sub(lines[1], cscol) .. "\n" .. string.sub(lines[n], 1, cecol)
  else
    selection = string.sub(lines[1], cscol)
      .. "\n"
      .. table.concat(lines, "\n", 2, n - 1)
      .. "\n"
      .. string.sub(lines[n], 1, cecol)
  end

  return {
    lines = lines,
    selection = selection,
    csrow = csrow,
    cscol = cscol,
    cerow = cerow,
    cecol = cecol,
  }
end

------------------
--- UI helpers ---
------------------

---Get the strategy for opening notes
---
---@param opt obsidian.config.OpenStrategy
---@return string
M.get_open_strategy = function(opt)
  local OpenStrategy = require("obsidian.config").OpenStrategy

  -- either 'leaf', 'row' for vertically split windows, or 'col' for horizontally split windows
  local cur_layout = vim.fn.winlayout()[1]

  if vim.startswith(OpenStrategy.hsplit, opt) then
    if cur_layout ~= "col" then
      return "split "
    else
      return "e "
    end
  elseif vim.startswith(OpenStrategy.vsplit, opt) then
    if cur_layout ~= "row" then
      return "vsplit "
    else
      return "e "
    end
  elseif vim.startswith(OpenStrategy.vsplit_force, opt) then
    return "vsplit "
  elseif vim.startswith(OpenStrategy.hsplit_force, opt) then
    return "hsplit "
  elseif vim.startswith(OpenStrategy.current, opt) then
    return "e "
  else
    log.err("undefined open strategy '%s'", opt)
    return "e "
  end
end

----------------------------
--- Integration helpers ----
----------------------------

--- Get the path to where a plugin is installed.
---
---@param name string
---@return string|?
local get_src_root = function(name)
  return vim.iter(vim.api.nvim_list_runtime_paths()):find(function(path)
    return vim.endswith(path, name)
  end)
end

--- Get info about a plugin.
---
---@param name string
---
---@return { commit: string|?, path: string }|?
M.get_plugin_info = function(name)
  local src_root = get_src_root(name)
  if not src_root then
    return
  end
  local out = { path = src_root }
  local obj = vim.system({ "git", "rev-parse", "HEAD" }, { cwd = src_root }):wait(1000)
  if obj.code == 0 then
    out.commit = vim.trim(obj.stdout)
  else
    out.commit = "unknown"
  end
  return out
end

--- Get info about a external dependency.
---
---@param cmd string
---@return string|?
M.get_external_dependency_info = function(cmd)
  local obj = vim.system({ cmd, "--version" }, {}):wait(1000)
  if obj.code ~= 0 then
    return
  end
  local version = vim.version.parse(obj.stdout)
  if version then
    return ("%d.%d.%d"):format(version.major, version.minor, version.patch)
  end
end

------------------
--- UI helpers ---
------------------

local INPUT_CANCELLED = "~~~INPUT-CANCELLED~~~"

--- Prompt user for an input. Returns nil if canceled, otherwise a string (possibly empty).
---
---@param prompt string
---@param opts { completion: string|?, default: string|? }|?
---
---@return string|?
M.input = function(prompt, opts)
  opts = opts or {}

  if not vim.endswith(prompt, " ") then
    prompt = prompt .. " "
  end

  local input = vim.trim(
    vim.fn.input { prompt = prompt, completion = opts.completion, default = opts.default, cancelreturn = INPUT_CANCELLED }
  )

  if input ~= INPUT_CANCELLED then
    return input
  else
    return nil
  end
end

--- Prompt user for a confirmation.
---
---@param prompt string
---
---@return boolean
M.confirm = function(prompt)
  if not vim.endswith(util.rstrip_whitespace(prompt), "[Y/n]") then
    prompt = util.rstrip_whitespace(prompt) .. " [Y/n] "
  end

  local confirmation = M.input(prompt)
  if confirmation == nil then
    return false
  end

  confirmation = string.lower(confirmation)

  if confirmation == "" or confirmation == "y" or confirmation == "yes" then
    return true
  else
    return false
  end
end

---@enum OSType
M.OSType = {
  Linux = "Linux",
  Wsl = "Wsl",
  Windows = "Windows",
  Darwin = "Darwin",
  FreeBSD = "FreeBSD",
}

M._current_os = nil

---Get the running operating system.
---Reference https://vi.stackexchange.com/a/2577/33116
---@return OSType
M.get_os = function()
  if M._current_os ~= nil then
    return M._current_os
  end

  local this_os
  if vim.fn.has "win32" == 1 then
    this_os = M.OSType.Windows
  else
    local sysname = vim.uv.os_uname().sysname
    local release = vim.uv.os_uname().release:lower()
    if sysname:lower() == "linux" and string.find(release, "microsoft") then
      this_os = M.OSType.Wsl
    else
      this_os = sysname
    end
  end

  assert(this_os)
  M._current_os = this_os
  return this_os
end

--- Get a nice icon for a file or URL, if possible.
---
---@param path string
---
---@return string|?, string|? (icon, hl_group) The icon and highlight group.
M.get_icon = function(path)
  if util.is_url(path) then
    local icon = ""
    local _, hl_group = M.get_icon "blah.html"
    return icon, hl_group
  else
    local ok, res = pcall(function()
      local icon, hl_group = require("nvim-web-devicons").get_icon(path, nil, { default = true })
      return { icon, hl_group }
    end)
    if ok and type(res) == "table" then
      local icon, hlgroup = unpack(res)
      return icon, hlgroup
    elseif vim.endswith(path, ".md") then
      return ""
    end
  end
  return nil
end

<<<<<<< HEAD
---Gets all notes from the vault.
---@param path string The path to the vault.
---@return string[]|? The path to the notes.
M.get_all_notes_from_vault = function(path)
  local files = {}

  for name, t in vim.fs.dir(path, { depth = 10 }) do
    if t == "file" and vim.endswith(name, ".md") then
      local full_path = vim.fs.joinpath(path, name)
      files[#files + 1] = full_path
    end
  end
  return files
end

---Gets all subfolders from the vault.
---@param path string The path to the vault.
---@return string[]|? The path to the subfolders
M.get_sub_dirs_from_vault = function(path)
  local subdirs = {}

  for name, t in vim.fs.dir(path, { depth = 10 }) do
    if t == "directory" then
      local full_path = vim.fs.joinpath(path, name)
      subdirs[#subdirs + 1] = full_path
    end
  end
  return subdirs
=======
--- Resolve a basename to full path inside the vault.
---
---@param src string
---@return string
M.resolve_image_path = function(src)
  return vim.fs.joinpath(tostring(Obsidian.dir), Obsidian.opts.attachments.img_folder, src)
>>>>>>> d22a3b59
end

return M<|MERGE_RESOLUTION|>--- conflicted
+++ resolved
@@ -619,7 +619,6 @@
   return nil
 end
 
-<<<<<<< HEAD
 ---Gets all notes from the vault.
 ---@param path string The path to the vault.
 ---@return string[]|? The path to the notes.
@@ -648,14 +647,14 @@
     end
   end
   return subdirs
-=======
+end
+
 --- Resolve a basename to full path inside the vault.
 ---
 ---@param src string
 ---@return string
 M.resolve_image_path = function(src)
   return vim.fs.joinpath(tostring(Obsidian.dir), Obsidian.opts.attachments.img_folder, src)
->>>>>>> d22a3b59
 end
 
 return M