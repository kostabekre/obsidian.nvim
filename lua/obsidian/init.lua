local log = require "obsidian.log"

local module_lookups = {
  abc = "obsidian.abc",
  api = "obsidian.api",
  async = "obsidian.async",
  Client = "obsidian.client",
  commands = "obsidian.commands",
  completion = "obsidian.completion",
  config = "obsidian.config",
  log = "obsidian.log",
  img_paste = "obsidian.img_paste",
  Note = "obsidian.note",
  Path = "obsidian.path",
  pickers = "obsidian.pickers",
  search = "obsidian.search",
  templates = "obsidian.templates",
  ui = "obsidian.ui",
  util = "obsidian.util",
  VERSION = "obsidian.version",
  Workspace = "obsidian.workspace",
  yaml = "obsidian.yaml",
}

local obsidian = setmetatable({}, {
  __index = function(t, k)
    local require_path = module_lookups[k]
    if not require_path then
      return
    end

    local mod = require(require_path)
    t[k] = mod

    return mod
  end,
})

---@type obsidian.Client|?
obsidian._client = nil

---Get the current obsidian client.
---@return obsidian.Client
obsidian.get_client = function()
  if obsidian._client == nil then
    error "Obsidian client has not been set! Did you forget to call 'setup()'?"
  else
    return obsidian._client
  end
end

obsidian.register_command = require("obsidian.commands").register

--- Setup a new Obsidian client. This should only be called once from an Nvim session.
---
---@param opts obsidian.config.ClientOpts | table<string, any>
---
---@return obsidian.Client
obsidian.setup = function(opts)
  ---@class obsidian.state
<<<<<<< HEAD
  ---@field picker obsidian.Picker The picker instance to use.
  ---@field workspace obsidian.Workspace The current workspace.
  ---@field dir obsidian.Path The root of the vault for the current workspace.
  ---@field buf_dir obsidian.Path|? The parent directory of the current buffer.
  ---@field cache { [string]: obsidian.cache.CacheNote } The cached notes to use
  ---@field opts obsidian.config.ClientOpts current options
  ---@field _opts obsidian.config.ClientOpts default options
  _G.Obsidian = {} -- init a state table
=======
  ---@field picker obsidian.Picker Picker to use.
  ---@field workspace obsidian.Workspace Current workspace.
  ---@field workspaces obsidian.Workspace[] All workspaces.
  ---@field dir obsidian.Path Root of the vault for the current workspace.
  ---@field buf_dir obsidian.Path|? Parent directory of the current buffer.
  ---@field opts obsidian.config.ClientOpts Current options.
  ---@field cache { [string]: obsidian.cache.CacheNote } The cached notes to use
  ---@field _opts obsidian.config.ClientOpts User input options.
  _G.Obsidian = {}

  opts = obsidian.config.normalize(opts)
>>>>>>> f43d2dc7

  local client = obsidian.Client.new(opts)

  Obsidian._opts = opts

  obsidian.Workspace.set(Obsidian.workspaces[1])

  log.set_level(Obsidian.opts.log_level)

  obsidian.commands.install(client)

  -- Setup UI add-ons.
  local has_no_renderer = not (
    obsidian.api.get_plugin_info "render-markdown.nvim" or obsidian.api.get_plugin_info "markview.nvim"
  )
  if has_no_renderer and Obsidian.opts.ui.enable then
    require("obsidian.ui").setup(Obsidian.workspace, Obsidian.opts.ui)
  end

  Obsidian.picker = require("obsidian.pickers").get(Obsidian.opts.picker.name)

  if opts.legacy_commands then
    obsidian.commands.install_legacy(client)
  end

  if opts.statusline.enabled then
    require("obsidian.statusline").start(client)
  end

  if opts.footer.enabled then
    require("obsidian.footer").start(client)
  end

  -- Register completion sources, providers
  if opts.completion.nvim_cmp then
    require("obsidian.completion.plugin_initializers.nvim_cmp").register_sources(opts)
  elseif opts.completion.blink then
    require("obsidian.completion.plugin_initializers.blink").register_providers(opts)
  end

  local group = vim.api.nvim_create_augroup("obsidian_setup", { clear = true })

  -- wrapper for creating autocmd events
  ---@param pattern string
  ---@param buf integer
  local function exec_autocmds(pattern, buf)
    vim.api.nvim_exec_autocmds("User", {
      pattern = pattern,
      data = {
        note = require("obsidian.note").from_buffer(buf),
      },
    })
  end

  -- Complete setup and update workspace (if needed) when entering a markdown buffer.
  vim.api.nvim_create_autocmd({ "BufEnter" }, {
    group = group,
    pattern = "*.md",
    callback = function(ev)
      -- Set the current directory of the buffer.
      local buf_dir = vim.fs.dirname(ev.match)
      if buf_dir then
        Obsidian.buf_dir = obsidian.Path.new(buf_dir)
      end

      -- Check if we're in *any* workspace.
      local workspace = obsidian.Workspace.get_workspace_for_dir(buf_dir, Obsidian.opts.workspaces)
      if not workspace then
        return
      end

      if opts.comment.enabled then
        vim.o.commentstring = "%%%s%%"
      end

      -- Switch to the workspace and complete the workspace setup.
      if not Obsidian.workspace.locked and workspace ~= Obsidian.workspace then
        log.debug("Switching to workspace '%s' @ '%s'", workspace.name, workspace.path)
        obsidian.Workspace.set(workspace)
        require("obsidian.ui").update(ev.buf)
      end

      -- Register keymap.
      vim.keymap.set(
        "n",
        "<CR>",
        obsidian.api.smart_action,
        { expr = true, buffer = true, desc = "Obsidian Smart Action" }
      )

      vim.keymap.set("n", "]o", function()
        obsidian.api.nav_link "next"
      end, { buffer = true, desc = "Obsidian Next Link" })

      vim.keymap.set("n", "[o", function()
        obsidian.api.nav_link "prev"
      end, { buffer = true, desc = "Obsidian Previous Link" })

      -- Inject completion sources, providers to their plugin configurations
      if opts.completion.nvim_cmp then
        require("obsidian.completion.plugin_initializers.nvim_cmp").inject_sources(opts)
      elseif opts.completion.blink then
        require("obsidian.completion.plugin_initializers.blink").inject_sources(opts)
      end

      require("obsidian.lsp").start(ev.buf)

      -- Run enter-note callback.
      local note = obsidian.Note.from_buffer(ev.buf)
      obsidian.util.fire_callback("enter_note", Obsidian.opts.callbacks.enter_note, client, note)

      exec_autocmds("ObsidianNoteEnter", ev.buf)
    end,
  })

  vim.api.nvim_create_autocmd({ "BufLeave" }, {
    group = group,
    pattern = "*.md",
    callback = function(ev)
      -- Check if we're in *any* workspace.
      local workspace = obsidian.Workspace.get_workspace_for_dir(vim.fs.dirname(ev.match), Obsidian.opts.workspaces)
      if not workspace then
        return
      end

      -- Check if current buffer is actually a note within the workspace.
      if not obsidian.api.path_is_note(ev.match) then
        return
      end

      -- Run leave-note callback.
      local note = obsidian.Note.from_buffer(ev.buf)
      obsidian.util.fire_callback("leave_note", Obsidian.opts.callbacks.leave_note, client, note)

      exec_autocmds("ObsidianNoteLeave", ev.buf)
    end,
  })

  -- Add/update frontmatter for notes before writing.
  vim.api.nvim_create_autocmd({ "BufWritePre" }, {
    group = group,
    pattern = "*.md",
    callback = function(ev)
      local buf_dir = vim.fs.dirname(ev.match)

      -- Check if we're in a workspace.
      local workspace = obsidian.Workspace.get_workspace_for_dir(buf_dir, Obsidian.opts.workspaces)
      if not workspace then
        return
      end

      -- Check if current buffer is actually a note within the workspace.
      if not obsidian.api.path_is_note(ev.match) then
        return
      end

      -- Initialize note.
      local bufnr = ev.buf
      local note = obsidian.Note.from_buffer(bufnr)

      -- Run pre-write-note callback.
      obsidian.util.fire_callback("pre_write_note", Obsidian.opts.callbacks.pre_write_note, client, note)

      exec_autocmds("ObsidianNoteWritePre", ev.buf)

      -- Update buffer with new frontmatter.
      if note:update_frontmatter(bufnr) then
        log.info "Updated frontmatter"
      end
    end,
  })

  vim.api.nvim_create_autocmd({ "BufWritePost" }, {
    group = group,
    pattern = "*.md",
    callback = function(ev)
      local buf_dir = vim.fs.dirname(ev.match)

      -- Check if we're in a workspace.
      local workspace = obsidian.Workspace.get_workspace_for_dir(buf_dir, Obsidian.opts.workspaces)
      if not workspace then
        return
      end

      -- Check if current buffer is actually a note within the workspace.
      if not obsidian.api.path_is_note(ev.match) then
        return
      end

      exec_autocmds("ObsidianNoteWritePost", ev.buf)
    end,
  })

  -- Set global client.
  obsidian._client = client

  obsidian.util.fire_callback("post_setup", Obsidian.opts.callbacks.post_setup, client)

  return client
end

return obsidian<|MERGE_RESOLUTION|>--- conflicted
+++ resolved
@@ -58,16 +58,6 @@
 ---@return obsidian.Client
 obsidian.setup = function(opts)
   ---@class obsidian.state
-<<<<<<< HEAD
-  ---@field picker obsidian.Picker The picker instance to use.
-  ---@field workspace obsidian.Workspace The current workspace.
-  ---@field dir obsidian.Path The root of the vault for the current workspace.
-  ---@field buf_dir obsidian.Path|? The parent directory of the current buffer.
-  ---@field cache { [string]: obsidian.cache.CacheNote } The cached notes to use
-  ---@field opts obsidian.config.ClientOpts current options
-  ---@field _opts obsidian.config.ClientOpts default options
-  _G.Obsidian = {} -- init a state table
-=======
   ---@field picker obsidian.Picker Picker to use.
   ---@field workspace obsidian.Workspace Current workspace.
   ---@field workspaces obsidian.Workspace[] All workspaces.
@@ -79,7 +69,6 @@
   _G.Obsidian = {}
 
   opts = obsidian.config.normalize(opts)
->>>>>>> f43d2dc7
 
   local client = obsidian.Client.new(opts)
 
