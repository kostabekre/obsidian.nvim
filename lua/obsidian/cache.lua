local async = require "plenary.async"
local abc = require "obsidian.abc"
<<<<<<< HEAD
local search = require "obsidian.search"
local channel = require("plenary.async.control").channel
=======
>>>>>>> ea8bfa67
local Note = require "obsidian.note"
local log = require "obsidian.log"
local EventTypes = require("obsidian.filewatch").EventTypes
local uv = vim.uv
local api = require "obsidian.api"

---This class allows you to find the notes in your vault more quickly.
---It scans your vault and saves the founded metadata to the file specified in your CacheOpts (by default it's ".cache.json").
---For now, this allows to search for alises of your
---notes in much shorter time.
---@class obsidian.Cache : obsidian.ABC
---
---@field client obsidian.Client
local Cache = abc.new_class()

---Contains some information from the metadata of your note plus additional info.
---@class obsidian.cache.CacheNote
---
---@field absolute_path string The full path to the note.
---@field aliases string[] The alises of the note founded in the frontmatter.
---@field last_updated number The last time the note was updated in seconds since epoch.
---@field tags string[] The tags of the note.

---Converts the cache to JSON and saves to the file at the given path.
---@param cache_notes { [string]: obsidian.cache.CacheNote } Dictionary where key is the relative path and value is the cache of the note.
---@param cache_file_path string Location to save the cache
local save_cache_notes_to_file = function(cache_notes, cache_file_path)
  local file, err = io.open(cache_file_path, "w")

  if file then
    file:write(vim.json.encode(cache_notes))
    file:close()
  else
    error(table.concat { "Couldn't write vault index to the file: ", cache_file_path, ". Description: ", err })
  end
end

---Update the cache file for changed files.
---@param self obsidian.Cache
---@return fun (changed_files: obsidian.filewatch.CallbackArgs[])
local create_on_file_change_callback = function(self)
  return function(changed_files)
    vim.schedule(function()
      local cache_notes = self:get_cache_notes_from_file()

      if not cache_notes then
        return
      end

      local update_cache_file = function()
        vim.schedule(function()
          save_cache_notes_to_file(cache_notes, self:get_cache_path())
        end)
      end

      local left = #changed_files

      for _, file in ipairs(changed_files) do
        local relative_path = file.absolute_path:gsub(self.client.dir.filename .. "/", "")

        ---@param note obsidian.Note|?
        local update_cache_dictionary = function(note)
          if note then
            local founded_cache = {
              absolute_path = file.absolute_path,
              aliases = note.aliases,
              last_updated = file.stat.mtime.sec,
            }

            cache_notes[relative_path] = founded_cache
          end

          left = left - 1

          if left == 0 then
            update_cache_file()
          end
        end

        if file.event == EventTypes.deleted and cache_notes[relative_path] then
          cache_notes[relative_path] = nil
          update_cache_dictionary()
        else
          async.run(function()
            return Note.from_file_async(file.absolute_path, { read_only_frontmatter = true })
          end, update_cache_dictionary)
        end
      end
    end)
  end
end

---Checks for note cache that were updated outside the vault.
---@param self obsidian.Cache
local check_cache_notes_are_fresh = function(self)
  local founded_notes = api.get_all_notes_from_vault(self.client:vault_root().filename)
  local cache_notes = self:get_cache_notes_from_file()

  if not cache_notes or not founded_notes then
    return
  end

  ---@type { [string]: obsidian.cache.CacheNote }
  local updated = {}
  local completed = 0
  local total = #founded_notes
  local on_done = function()
    completed = completed + 1

    if completed == total then
      vim.schedule(function()
        save_cache_notes_to_file(updated, self:get_cache_path())
      end)
    end
  end

  for _, founded_note in ipairs(founded_notes) do
    local relative_path = founded_note:gsub(self.client.dir.filename .. "/", "")

    uv.fs_stat(founded_note, function(err, stat)
      if err then
        -- If the err is occured, the file is deleted, so we don't need to add it to the list.
        on_done()
        return
      end

      local cache_note = cache_notes[relative_path]

      local aliases
      local tags
      if cache_note and cache_note.last_updated == stat.mtime.sec then
        aliases = cache_note.aliases
        tags = cache_note.tags
      else
        local note = Note.from_file(founded_note, { read_only_frontmatter = true })
        aliases = note.aliases
        tags = note.tags
      end

      ---@type obsidian.cache.CacheNote
      local updated_cache = {
        absolute_path = founded_note,
        last_updated = stat.mtime.sec,
        aliases = aliases,
        tags = tags,
      }

      updated[relative_path] = updated_cache

      on_done()
    end)
  end
end

---Checks that file exits
---@param path string
---@param callback fun (result: boolean)
local check_file_exists = function(path, callback)
  uv.fs_stat(path, function(err, _)
    callback(err == nil)
  end)
end

---Watches the vault for changes.
---@param self obsidian.Cache
local enable_filewatch = function(self)
  local filewatch = require "obsidian.filewatch"
  filewatch.watch(self.client.dir.filename, create_on_file_change_callback(self))

  vim.api.nvim_create_autocmd({ "QuitPre", "ExitPre" }, {
    callback = function()
      filewatch.release_resources()
    end,
  })
end

---@param self obsidian.Cache
local check_vault_cache = function(self)
  check_file_exists(self:get_cache_path(), function(exists)
    if exists then
      vim.schedule(function()
        check_cache_notes_are_fresh(self)
      end)
    else
      vim.schedule(function()
        self:rebuild_cache()
      end)
    end
  end)
end

---@param client obsidian.Client
Cache.new = function(client)
  local self = Cache.init()
  self.client = client

  if client.opts.cache.enabled then
    enable_filewatch(self)

    check_vault_cache(self)
  end

  return self
end

--- Reads all notes in the vaults and returns the founded data.
---@param client obsidian.Client
---@param callback fun (note_caches: { [string]: obsidian.cache.CacheNote })
local get_cache_notes_from_vault = function(client, callback)
  ---@type { [string]: obsidian.cache.CacheNote }
  local created_note_caches = {}

<<<<<<< HEAD
  local tx, rx = channel.oneshot()

  local on_find_match = function(path_match)
    local note = Note.from_file(path_match, { read_only_frontmatter = true })
=======
  local founded_notes = api.get_all_notes_from_vault(client.dir.filename)

  assert(founded_notes)
>>>>>>> ea8bfa67

  local notes_parsed = 0

  local on_exit = function()
    callback(created_note_caches)
  end

  local on_note_parsed = function(note)
    local absolute_path = note.path.filename
    local relative_path = absolute_path:gsub(client.dir.filename .. "/", "")

    local file_stat = uv.fs_stat(absolute_path)
    local last_updated

    if type(file_stat) ~= "table" then
      log.err(table.concat { "couldn't get file stat from file ", absolute_path })
      last_updated = 0
    else
      last_updated = file_stat.mtime.sec
    end

    ---@type obsidian.cache.CacheNote
    local note_cache = {
      absolute_path = absolute_path,
      aliases = note.aliases,
      last_updated = last_updated,
      tags = note.tags or {},
    }

    created_note_caches[relative_path] = note_cache

    notes_parsed = notes_parsed + 1

    if notes_parsed == #founded_notes then
      on_exit()
    end
  end

<<<<<<< HEAD
  local on_exit = function(_)
    tx()
  end

  search.find_async(client.dir, "", nil, on_find_match, on_exit)

  async.run(function()
    rx()
    return created_note_caches
  end, callback)
=======
  for _, note_path in ipairs(founded_notes) do
    async.run(function()
      return Note.from_file_async(note_path, { read_only_frontmatter = true })
    end, on_note_parsed)
  end
>>>>>>> ea8bfa67
end

--- Reads all notes in the vaults and saves them to the cache file.
---@param self obsidian.Cache
Cache.rebuild_cache = function(self)
  if not self.client.opts.cache.enabled then
    log.error "The cache is disabled. Cannot index vault."
<<<<<<< HEAD
    return;
  end

  log.info("Rebuilding cache...")

  get_cache_notes_from_vault(self.client, function(founded_links)
    save_cache_notes_to_file(founded_links, self:get_cache_path())
    log.info("The cache was rebuild.")
=======
    return
  end

  log.info "Rebuilding cache..."

  get_cache_notes_from_vault(self.client, function(founded_links)
    save_cache_notes_to_file(founded_links, self:get_cache_path())
    log.info "The cache was rebuild."
>>>>>>> ea8bfa67
  end)
end

---Reads the cache file from client.opts.cache.path and returns the loaded cache.
---@param self obsidian.Cache
---@return { [string]: obsidian.cache.CacheNote }|? Key is the relative path to the vault, value is the cache of the note.
Cache.get_cache_notes_from_file = function(self)
  local file, err = io.open(self:get_cache_path(), "r")

  if file then
    local links_json = file:read()
    file:close()
    return vim.json.decode(links_json)
  elseif err then
    log.err(err)
  end

  return nil
end

---Reads the cache file from client.opts.cache.path and returns founded note cache without key.
---@param self obsidian.Cache
---@return obsidian.cache.CacheNote[]
Cache.get_cache_notes_without_key = function(self)
  local cache_with_index = self:get_cache_notes_from_file()
  assert(cache_with_index)
  return vim.tbl_values(cache_with_index)
end

Cache.get_cache_path = function(self)
  local normalized_path = vim.fs.normalize(self.client.opts.cache.path)
  return vim.fs.joinpath(self.client.dir.filename, normalized_path)
end

return Cache<|MERGE_RESOLUTION|>--- conflicted
+++ resolved
@@ -1,10 +1,5 @@
 local async = require "plenary.async"
 local abc = require "obsidian.abc"
-<<<<<<< HEAD
-local search = require "obsidian.search"
-local channel = require("plenary.async.control").channel
-=======
->>>>>>> ea8bfa67
 local Note = require "obsidian.note"
 local log = require "obsidian.log"
 local EventTypes = require("obsidian.filewatch").EventTypes
@@ -201,7 +196,7 @@
   local self = Cache.init()
   self.client = client
 
-  if client.opts.cache.enabled then
+  if client.opts.cache.enable then
     enable_filewatch(self)
 
     check_vault_cache(self)
@@ -217,16 +212,9 @@
   ---@type { [string]: obsidian.cache.CacheNote }
   local created_note_caches = {}
 
-<<<<<<< HEAD
-  local tx, rx = channel.oneshot()
-
-  local on_find_match = function(path_match)
-    local note = Note.from_file(path_match, { read_only_frontmatter = true })
-=======
   local founded_notes = api.get_all_notes_from_vault(client.dir.filename)
 
   assert(founded_notes)
->>>>>>> ea8bfa67
 
   local notes_parsed = 0
 
@@ -265,41 +253,18 @@
     end
   end
 
-<<<<<<< HEAD
-  local on_exit = function(_)
-    tx()
-  end
-
-  search.find_async(client.dir, "", nil, on_find_match, on_exit)
-
-  async.run(function()
-    rx()
-    return created_note_caches
-  end, callback)
-=======
   for _, note_path in ipairs(founded_notes) do
     async.run(function()
       return Note.from_file_async(note_path, { read_only_frontmatter = true })
     end, on_note_parsed)
   end
->>>>>>> ea8bfa67
 end
 
 --- Reads all notes in the vaults and saves them to the cache file.
 ---@param self obsidian.Cache
 Cache.rebuild_cache = function(self)
-  if not self.client.opts.cache.enabled then
+  if not self.client.opts.cache.enable then
     log.error "The cache is disabled. Cannot index vault."
-<<<<<<< HEAD
-    return;
-  end
-
-  log.info("Rebuilding cache...")
-
-  get_cache_notes_from_vault(self.client, function(founded_links)
-    save_cache_notes_to_file(founded_links, self:get_cache_path())
-    log.info("The cache was rebuild.")
-=======
     return
   end
 
@@ -308,7 +273,6 @@
   get_cache_notes_from_vault(self.client, function(founded_links)
     save_cache_notes_to_file(founded_links, self:get_cache_path())
     log.info "The cache was rebuild."
->>>>>>> ea8bfa67
   end)
 end
 
